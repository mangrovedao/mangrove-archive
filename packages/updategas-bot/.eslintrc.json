{
  "root": true,
  "parser": "@typescript-eslint/parser",
  "plugins": ["@typescript-eslint"],
  "extends": [
    "eslint:recommended",
    "plugin:@typescript-eslint/recommended",
    "prettier"
<<<<<<< HEAD
  ],
  "rules": {
    "prettier/prettier": ["error"],
    "require-await": "warn"
  }
=======
  ]
>>>>>>> d80212ee
}<|MERGE_RESOLUTION|>--- conflicted
+++ resolved
@@ -6,13 +6,9 @@
     "eslint:recommended",
     "plugin:@typescript-eslint/recommended",
     "prettier"
-<<<<<<< HEAD
   ],
   "rules": {
     "prettier/prettier": ["error"],
     "require-await": "warn"
   }
-=======
-  ]
->>>>>>> d80212ee
 }