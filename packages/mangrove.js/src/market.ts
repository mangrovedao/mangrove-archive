--- conflicted
+++ resolved
@@ -819,11 +819,7 @@
         "Trying to get next of an offer absent from local orderbook copy"
       );
     } else {
-<<<<<<< HEAD
       return offers.get(offerId).next || 0;
-=======
-      return offers.get(prev).next;
->>>>>>> 37cd5215
     }
   }
 };
