const hre = require("hardhat");
const helpers = require("../util/helpers");
const Mangrove = require("../../src/mangrove");
const hardhatUtils = require("@giry/hardhat-mangrove/hardhat-utils");
const seed =
  Math.random().toString(36).substring(2, 15) +
  Math.random().toString(36).substring(2, 15);
console.log(`random seed: ${seed}`);
const rng = require("seedrandom")(seed);

const _argv = require("minimist")(process.argv.slice(2), { boolean: "cross" });
const opts = {
  url: _argv.url || null,
  port: _argv.port || 8546,
  logging: _argv.logging || false,
  cross: _argv.cross,
};

const main = async () => {
  const _url = opts.url || `http://localhost:${opts.port}`;

  console.log(`${opts.url ? "Connecting" : "Starting"} RPC node on ${_url}`);

  if (!opts.url) {
    const mgvServer = require("./mgvServer");
    await mgvServer(opts);
  }

  const provider = new hre.ethers.providers.JsonRpcProvider(_url);

  const { Mangrove } = require("../../src");

  const deployer = (await hre.ethers.getSigners())[1];

  const user = (await hre.ethers.getSigners())[0];

  const mgv = await Mangrove.connect({
    signerIndex: 1,
    provider: `http://localhost:${opts.port}`,
  });

<<<<<<< HEAD
  const mgv2 = await Mangrove.connect({
    signerIndex: 0,
    provider: `http://localhost:${opts.port}`,
  });
=======
  for (const tkn1 of tkns) {
    await approve(tkn1);
    for (const tkn2 of tkns) {
      if (tkn1 !== tkn2) {
        await activate(tkn1.contract.address, tkn2.contract.address);
      }
    }
  }

  const toWei = (v, u = "ether") =>
    hre.ethers.utils.parseUnits(v.toString(), u);
  console.log("Deployer");
  console.log(await deployer.getAddress());
  console.log();
  console.log("User");
  console.log(userA);
  console.log("");

  // const signer2 = provider.getSigner();
  // console.log("user2", await signer2.getAddress());

  // const signer = (await hre.ethers.getSigners())[0];
  // await TokenA.mint(user, mgv.toUnits("TokenA", 1000));
  // await TokenA.approve(mgvContract.address, toWei(1000000));
>>>>>>> 37cd5215

  // contract create2 addresses exported by mangrove-solidity to hardhatAddresses

<<<<<<< HEAD
  // const mgvContract = mgv.contract;
  const mgvReader = mgv.readerContract;
  console.log("mgvReader", mgvReader.address);

  const newOffer = async (
    tkout,
    tkin,
    wants,
    gives,
    gasreq = 100_000,
    gasprice = 1
  ) => {
    try {
      await mgv.contract.newOffer(
        tkout.address,
        tkin.address,
        tkin.toUnits(wants),
        tkout.toUnits(gives),
        gasreq,
        gasprice,
=======
  await mgvContract["fund()"]({ value: toWei(100) });

  const newOffer = async (base, quote, { wants, gives, gasreq, gasprice }) => {
    try {
      await mgv.contract.newOffer(
        base,
        quote,
        helpers.toWei(wants),
        helpers.toWei(gives),
        gasreq || 100000,
        gasprice || 1,
>>>>>>> 37cd5215
        0
      );
    } catch (e) {
      console.log(e);
      console.warn(
        `Posting offer failed - base=${base}, quote=${quote}, wants=${wants}, gives=${gives}, gasreq=${gasreq}, gasprice=${gasprice}`
      );
    }
  };

  const retractOffer = async (base, quote, offerId) => {
    const estimate = await mgv.contract.estimateGas.retractOffer(
      base,
      quote,
      offerId,
      true
    );
    const newEstimate = Math.round(estimate.toNumber() * 1.3);
    const resp = await mgv.contract.retractOffer(base, quote, offerId, true, {
      gasLimit: newEstimate,
    });
    const receipt = await resp.wait(0);
    if (!estimate.eq(receipt.gasUsed)) {
      console.log(
        "estimate != used:",
        estimate.toNumber(),
        receipt.gasUsed.toNumber()
      );
    }
    return mgv.contract.retractOffer(base, quote, offerId, true);
  };

  const between = (a, b) => a + rng() * (b - a);

  const WethDai = await mgv.market({ base: "WETH", quote: "DAI" });
  const WethUsdc = await mgv.market({ base: "WETH", quote: "USDC" });
  const DaiUsdc = await mgv.market({ base: "DAI", quote: "USDC" });

  const markets = [WethDai, WethUsdc, DaiUsdc];

  console.log("Orderbook filler is now running.");

  const pushOffer = async (market, ba /*bids|asks*/) => {
    let base = "base",
      quote = "quote";
    if (ba === "bids") [base, quote] = [quote, base];
    const book = await market.book();
    const buffer = book[ba].length > 30 ? 5000 : 0;

    setTimeout(async () => {
<<<<<<< HEAD
      let wants, gives;
      if (opts.cross) {
        if (tkin === "quote") {
          wants = 1 + between(0, 0.5);
          gives = 1;
          console.log("posting ask, price is ", wants / gives);
        } else {
          gives = 0.5 + between(0.3, 0.8);
          wants = 1;
          console.log("posting bid, price is ", gives / wants);
        }

        console.log();
      } else {
        wants = 1 + between(0, 3);
        gives = wants * between(1.001, 4);
      }
      console.log(
        `new ${market.base.name}/${market.quote.name} offer. price ${
          tkin === "quote" ? wants / gives : gives / wants
        }. wants:${wants}. gives:${gives}`
      );
      const cfg = await market.config();
      console.log(`asks last`, cfg.asks.last, `bids last`, cfg.bids.last);
      await newOffer(market[tkout], market[tkin], wants, gives);
=======
      // console.log(`pushing offer to ${ba}`);
      const wants = 1 + between(0, 3);
      const gives = wants * between(1.001, 4);
      await newOffer(market[base].address, market[quote].address, {
        wants,
        gives,
      });
>>>>>>> 37cd5215
      pushOffer(market, ba);
    }, between(1000 + buffer, 3000 + buffer));
  };

  const pullOffer = async (market, ba) => {
    let base = "base",
      quote = "quote";
    if (ba === "bids") [base, quote] = [quote, base];
    const book = await market.book();

    if (book[ba].length !== 0) {
      const pulledIndex = Math.floor(rng() * book[ba].length);
      const offer = book[ba][pulledIndex];
      console.log(
        `retracting on ${market.base.name}/${market.quote.name} ${offer.id}`
      );
      await retractOffer(market[base].address, market[quote].address, offer.id);
    }
    setTimeout(() => {
      pullOffer(market, ba);
    }, between(2000, 4000));
  };

  for (const market of markets) {
    pushOffer(market, "asks");
    pushOffer(market, "bids");
    pullOffer(market, "asks");
    pullOffer(market, "bids");
  }
};

main().catch((e) => console.error(e));<|MERGE_RESOLUTION|>--- conflicted
+++ resolved
@@ -39,41 +39,13 @@
     provider: `http://localhost:${opts.port}`,
   });
 
-<<<<<<< HEAD
   const mgv2 = await Mangrove.connect({
     signerIndex: 0,
     provider: `http://localhost:${opts.port}`,
   });
-=======
-  for (const tkn1 of tkns) {
-    await approve(tkn1);
-    for (const tkn2 of tkns) {
-      if (tkn1 !== tkn2) {
-        await activate(tkn1.contract.address, tkn2.contract.address);
-      }
-    }
-  }
-
-  const toWei = (v, u = "ether") =>
-    hre.ethers.utils.parseUnits(v.toString(), u);
-  console.log("Deployer");
-  console.log(await deployer.getAddress());
-  console.log();
-  console.log("User");
-  console.log(userA);
-  console.log("");
-
-  // const signer2 = provider.getSigner();
-  // console.log("user2", await signer2.getAddress());
-
-  // const signer = (await hre.ethers.getSigners())[0];
-  // await TokenA.mint(user, mgv.toUnits("TokenA", 1000));
-  // await TokenA.approve(mgvContract.address, toWei(1000000));
->>>>>>> 37cd5215
 
   // contract create2 addresses exported by mangrove-solidity to hardhatAddresses
 
-<<<<<<< HEAD
   // const mgvContract = mgv.contract;
   const mgvReader = mgv.readerContract;
   console.log("mgvReader", mgvReader.address);
@@ -94,19 +66,6 @@
         tkout.toUnits(gives),
         gasreq,
         gasprice,
-=======
-  await mgvContract["fund()"]({ value: toWei(100) });
-
-  const newOffer = async (base, quote, { wants, gives, gasreq, gasprice }) => {
-    try {
-      await mgv.contract.newOffer(
-        base,
-        quote,
-        helpers.toWei(wants),
-        helpers.toWei(gives),
-        gasreq || 100000,
-        gasprice || 1,
->>>>>>> 37cd5215
         0
       );
     } catch (e) {
@@ -157,7 +116,6 @@
     const buffer = book[ba].length > 30 ? 5000 : 0;
 
     setTimeout(async () => {
-<<<<<<< HEAD
       let wants, gives;
       if (opts.cross) {
         if (tkin === "quote") {
@@ -183,15 +141,6 @@
       const cfg = await market.config();
       console.log(`asks last`, cfg.asks.last, `bids last`, cfg.bids.last);
       await newOffer(market[tkout], market[tkin], wants, gives);
-=======
-      // console.log(`pushing offer to ${ba}`);
-      const wants = 1 + between(0, 3);
-      const gives = wants * between(1.001, 4);
-      await newOffer(market[base].address, market[quote].address, {
-        wants,
-        gives,
-      });
->>>>>>> 37cd5215
       pushOffer(market, ba);
     }, between(1000 + buffer, 3000 + buffer));
   };
