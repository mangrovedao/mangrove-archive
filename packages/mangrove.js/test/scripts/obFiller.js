const hre = require("hardhat");
const helpers = require("../util/helpers");
const Mangrove = require("../../src/mangrove");
const hardhatUtils = require("@giry/hardhat-mangrove/hardhat-utils");
const { BigNumber } = require("@ethersproject/bignumber");
const seed =
  Math.random().toString(36).substring(2, 15) +
  Math.random().toString(36).substring(2, 15);
console.log(`random seed: ${seed}`);
const rng = require("seedrandom")(seed);

const _argv = require("minimist")(process.argv.slice(2), { boolean: "cross" });
const opts = {
  url: _argv.url || null,
  port: _argv.port || 8546,
  logging: _argv.logging || false,
  cross: _argv.cross,
};

const main = async () => {
  const _url = opts.url || `http://localhost:${opts.port}`;

  console.log(`${opts.url ? "Connecting" : "Starting"} RPC node on ${_url}`);

  if (!opts.url) {
    const mgvServer = require("./mgvServer");
    await mgvServer(opts);
  }

  const provider = new hre.ethers.providers.JsonRpcProvider(_url);

  const { Mangrove } = require("../../src");

  const deployer = (await hre.ethers.getSigners())[1];

  const user = (await hre.ethers.getSigners())[0];

  const mgv = await Mangrove.connect({
    signerIndex: 1,
    provider: `http://localhost:${opts.port}`,
  });
<<<<<<< HEAD
=======
  const mgvContract = await hre.ethers.getContract("Mangrove", deployer);
  const mgvReader = await hre.ethers.getContract("MgvReader", deployer);
  // const TokenA = await hre.ethers.getContract("TokenA");
  // const TokenB = await hre.ethers.getContract("TokenB");

  // Setup Mangrove to use MgvOracle as oracle
  const mgvOracle = await hre.ethers.getContract("MgvOracle", deployer);
  await mgvContract.setMonitor(mgvOracle.address);
  await mgvContract.setUseOracle(true);
  await mgvContract.setNotify(true);

  // ensure that unless instructed otherwise,
  // MgvOracle has the same gasprice default as Mangrove default
  const mgvConfig = await mgv.config();
  await mgvOracle.setGasPrice(mgvConfig.gasprice);

  // set allowed mutator on MgvOracle to gasUpdater named account
  const gasUpdater = (await hre.getNamedAccounts()).gasUpdater;
  await mgvOracle.setMutator(gasUpdater);

  const activate = (base, quote) => {
    return mgvContract.activate(base, quote, 0, 10, 80000, 20000);
  };

  const userA = await user.getAddress();
  console.log("user", userA);
  const deployerA = await deployer.getAddress();
  console.log("deployer", deployerA);

  const approve = (tkn) => {
    tkn.contract.mint(userA, mgv.toUnits(tkn.amount, tkn.name));
  };

  // await activate(TokenA.address,TokenB.address);
  // await activate(TokenB.address,TokenA.address);
>>>>>>> a392a43f

  // contract create2 addresses exported by mangrove-solidity to hardhatAddresses

  // const mgvContract = mgv.contract;
  const mgvReader = mgv.readerContract;
  console.log("mgvReader", mgvReader.address);

  const newOffer = async (
    tkout,
    tkin,
    wants,
    gives,
    gasreq = 100_000,
    gasprice = 1
  ) => {
    try {
      await mgv.contract.newOffer(
        tkout.address,
        tkin.address,
        tkin.toUnits(wants),
        tkout.toUnits(gives),
        gasreq,
        gasprice,
        0
      );
    } catch (e) {
      console.log(e);
      console.warn(
        `Posting offer failed - tkout=${tkout}, tkin=${tkin}, wants=${wants}, gives=${gives}, gasreq=${gasreq}, gasprice=${gasprice}`
      );
    }
  };

  const retractOffer = async (base, quote, offerId) => {
    const estimate = await mgv.contract.estimateGas.retractOffer(
      base,
      quote,
      offerId,
      true
    );
    const newEstimate = Math.round(estimate.toNumber() * 1.3);
    const resp = await mgv.contract.retractOffer(base, quote, offerId, true, {
      gasLimit: newEstimate,
    });
    const receipt = await resp.wait();
    if (!estimate.eq(receipt.gasUsed)) {
      console.log(
        "estimate != used:",
        estimate.toNumber(),
        receipt.gasUsed.toNumber()
      );
    }
    return mgv.contract.retractOffer(base, quote, offerId, true);
  };

  const between = (a, b) => a + rng() * (b - a);

  const WethDai = await mgv.market({ base: "WETH", quote: "DAI" });
  const WethUsdc = await mgv.market({ base: "WETH", quote: "USDC" });
  const DaiUsdc = await mgv.market({ base: "DAI", quote: "USDC" });

  const markets = [WethDai, WethUsdc, DaiUsdc];

  console.log("Orderbook filler is now running.");

  // Disable automine and set interval mining instead for more realistic behaviour + this allows queuing of TX's
  await provider.send("evm_setAutomine", [false]);
  await provider.send("evm_setIntervalMining", [1000]);

  const pushOffer = async (market, ba /*bids|asks*/) => {
    let tkout = "base",
      tkin = "quote";
    if (ba === "bids") [tkout, tkin] = [tkin, tkout];
    const book = await market.book();
    const buffer = book[ba].length > 30 ? 5000 : 0;

    setTimeout(async () => {
      let wants, gives;
      if (opts.cross) {
        if (tkin === "quote") {
          wants = 1 + between(0, 0.5);
          gives = 1;
          console.log("posting ask, price is ", wants / gives);
        } else {
          gives = 0.5 + between(0.3, 0.8);
          wants = 1;
          console.log("posting bid, price is ", gives / wants);
        }

        console.log();
      } else {
        wants = 1 + between(0, 3);
        gives = wants * between(1.001, 4);
      }
      console.log(
        `new ${market.base.name}/${market.quote.name} offer. price ${
          tkin === "quote" ? wants / gives : gives / wants
        }. wants:${wants}. gives:${gives}`
      );
      const cfg = await market.config();
      console.log(`asks last`, cfg.asks.last, `bids last`, cfg.bids.last);
      await newOffer(market[tkout], market[tkin], wants, gives);
      pushOffer(market, ba);
    }, between(1000 + buffer, 3000 + buffer));
  };

  const pullOffer = async (market, ba) => {
    let base = "base",
      quote = "quote";
    if (ba === "bids") [base, quote] = [quote, base];
    const book = await market.book();

    if (book[ba].length !== 0) {
      const pulledIndex = Math.floor(rng() * book[ba].length);
      const offer = book[ba][pulledIndex];
      console.log(
        `retracting on ${market.base.name}/${market.quote.name} ${offer.id}`
      );
      await retractOffer(market[base].address, market[quote].address, offer.id);
    }
    setTimeout(() => {
      pullOffer(market, ba);
    }, between(2000, 4000));
  };

  for (const market of markets) {
    pushOffer(market, "asks");
    pushOffer(market, "bids");
    pullOffer(market, "asks");
    pullOffer(market, "bids");
  }
};

main().catch((e) => console.error(e));<|MERGE_RESOLUTION|>--- conflicted
+++ resolved
@@ -39,44 +39,6 @@
     signerIndex: 1,
     provider: `http://localhost:${opts.port}`,
   });
-<<<<<<< HEAD
-=======
-  const mgvContract = await hre.ethers.getContract("Mangrove", deployer);
-  const mgvReader = await hre.ethers.getContract("MgvReader", deployer);
-  // const TokenA = await hre.ethers.getContract("TokenA");
-  // const TokenB = await hre.ethers.getContract("TokenB");
-
-  // Setup Mangrove to use MgvOracle as oracle
-  const mgvOracle = await hre.ethers.getContract("MgvOracle", deployer);
-  await mgvContract.setMonitor(mgvOracle.address);
-  await mgvContract.setUseOracle(true);
-  await mgvContract.setNotify(true);
-
-  // ensure that unless instructed otherwise,
-  // MgvOracle has the same gasprice default as Mangrove default
-  const mgvConfig = await mgv.config();
-  await mgvOracle.setGasPrice(mgvConfig.gasprice);
-
-  // set allowed mutator on MgvOracle to gasUpdater named account
-  const gasUpdater = (await hre.getNamedAccounts()).gasUpdater;
-  await mgvOracle.setMutator(gasUpdater);
-
-  const activate = (base, quote) => {
-    return mgvContract.activate(base, quote, 0, 10, 80000, 20000);
-  };
-
-  const userA = await user.getAddress();
-  console.log("user", userA);
-  const deployerA = await deployer.getAddress();
-  console.log("deployer", deployerA);
-
-  const approve = (tkn) => {
-    tkn.contract.mint(userA, mgv.toUnits(tkn.amount, tkn.name));
-  };
-
-  // await activate(TokenA.address,TokenB.address);
-  // await activate(TokenB.address,TokenA.address);
->>>>>>> a392a43f
 
   // contract create2 addresses exported by mangrove-solidity to hardhatAddresses
 
