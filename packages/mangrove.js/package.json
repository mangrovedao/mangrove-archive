--- conflicted
+++ resolved
@@ -24,10 +24,6 @@
     "rollup": "rollup -c rollup.config.ts",
     "test": "cross-env NODE_ENV=test nyc --reporter=lcov mocha -r ts-node/register -r ./test/mocha/hooks/integration-test-root-hooks.js --recursive \"test/integration/\"  --timeout 60000 --reporter mocha-multi-reporters --reporter-options configFile=mocha-multi-reporters.json",
     "test-with-dependencies": "yarn workspaces foreach -vpiR --topological-dev --from $npm_package_name run test",
-<<<<<<< HEAD
-    "clean-typechain": "rimraf 'src/types/typechain/*' && exit 0",
-=======
->>>>>>> c3c6c0f5
     "typechain": "yarn run clean-typechain && npx typechain --target=ethers-v5 --out-dir=src/types/typechain \"src/abis/*.json\""
   },
   "files": [
