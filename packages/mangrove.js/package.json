--- conflicted
+++ resolved
@@ -1,10 +1,6 @@
 {
   "name": "@giry/mangrove-js",
-<<<<<<< HEAD
   "version": "0.0.2",
-=======
-  "version": "0.0.1",
->>>>>>> 9e90bc16
   "author": "Mangrove DAO",
   "description": "A Typescript SDK for the Mangrove Protocol.",
   "license": "BSD-3-Clause",
