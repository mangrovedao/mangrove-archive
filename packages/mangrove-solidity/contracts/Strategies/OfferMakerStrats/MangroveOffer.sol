--- conflicted
+++ resolved
@@ -152,11 +152,7 @@
     uint gasreq,
     uint gasprice,
     uint offerId
-<<<<<<< HEAD
-  ) public returns (uint) {
-=======
   ) public view returns (uint) {
->>>>>>> f2835903
     return
       getMissingProvision(
         MGV,
