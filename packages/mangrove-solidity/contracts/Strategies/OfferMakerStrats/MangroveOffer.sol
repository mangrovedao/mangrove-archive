pragma solidity ^0.7.0;
pragma abicoder v2;
import "../lib/AccessControlled.sol";
import "../lib/Exponential.sol";
import "../lib/TradeHandler.sol";

//import "hardhat/console.sol";

// SPDX-License-Identifier: MIT

/// MangroveOffer is the basic building block to implement a reactive offer that interfaces with the Mangrove
contract MangroveOffer is AccessControlled, IMaker, TradeHandler, Exponential {
  Mangrove immutable MGV;
  uint immutable MGV_GASMAX;

  event NewMakerContract(address mgv);

  receive() external payable {}

  // default values
  uint OFR_GASREQ = 1_000_000;
  uint OFR_GASPRICE;

  // Offer constructor (caller will be admin)
  constructor(address _MGV) {
    bytes32 global_pack = Mangrove(payable(_MGV)).global();
    (, , , uint __gasprice, uint __gasmax, uint __dead) = MgvPack.global_unpack(
      global_pack
    );
    require(__dead == 0, "Mangrove contract is permanently disabled"); //sanity check
    MGV = Mangrove(payable(_MGV));
    MGV_GASMAX = __gasmax;
    OFR_GASPRICE = __gasprice;
    emit NewMakerContract(_MGV);
  }

  /// transfers token stored in `this` contract to some recipient address
  function transferToken(
    address token,
    address recipient,
    uint amount
  ) external onlyAdmin returns (bool success) {
    success = IERC20(token).transfer(recipient, amount);
  }

  //queries the mangrove to get current gasprice (considered to compute bounty)
  function getCurrentGasPrice() public view returns (uint) {
    bytes32 global_pack = Mangrove(MGV).global();
    (, , , uint __gasprice, , ) = MgvPack.global_unpack(global_pack);
    return __gasprice;
  }

  // updates state variables
  function udpateGasPrice(uint gasprice) external onlyAdmin {
    OFR_GASPRICE = gasprice;
  }

  function udpateGasPrice() external onlyAdmin {
    OFR_GASPRICE = getCurrentGasPrice();
  }

  function updateGasReq(uint gasreq) external onlyAdmin {
    OFR_GASREQ = gasreq;
  }

  /// trader needs to approve the Mangrove to perform base token transfer at the end of the `makerExecute` function
  function approveMangrove(address supplyToken, uint amount)
    external
    onlyAdmin
  {
    require(IERC20(supplyToken).approve(address(MGV), amount));
  }

  /// @notice withdraws ETH from the bounty vault of the Mangrove.
  /// @notice `Mangrove.fund` function need not be called by `this` so is not included here.
  function withdraw(address receiver, uint amount)
    external
    onlyAdmin
    returns (bool noRevert)
  {
    require(MGV.withdraw(amount));
    require(receiver != address(0), "Cannot transfer WEIs to 0x0 address");
    (noRevert, ) = receiver.call{value: amount}("");
  }

  function newOffer(
    address supplyToken,
    address demandToken,
    uint wants, //wants
    uint gives, //gives
    uint gasreq,
    uint gasprice,
    uint pivotId
  ) external onlyAdmin returns (uint offerId) {
    if (gasreq == uint(-1)) {
      gasreq = OFR_GASREQ;
    }
    if (gasprice == uint(-1)) {
      gasprice = OFR_GASPRICE;
    }
    offerId = newOfferInternal(
      supplyToken,
      demandToken,
      wants, //wants
      gives, //gives
      gasreq,
      gasprice,
      pivotId
    );
  }

  function newOfferInternal(
    address supplyToken,
    address demandToken,
    uint wants, //wants
    uint gives, //gives
    uint gasreq,
    uint gasprice,
    uint pivotId
  ) internal returns (uint offerId) {
    offerId = MGV.newOffer(
      supplyToken,
      demandToken,
      wants,
      gives,
      gasreq,
      gasprice,
      pivotId
    );
<<<<<<< HEAD
    offerId = MGV.newOffer({
      outbound_tkn: base,
      inbound_tkn: quote,
      gives: promised_base,
      wants: quote_for_promised_base,
      gasreq: OPTgasreq,
      gasprice: OPTgasprice,
      pivotId: OPTpivotId
    });
=======
>>>>>>> d9c4ba75
  }

  // updates an existing offer on the Mangrove. `update` will throw if offer density is no longer compatible with Mangrove's parameters
  // `update` will also throw if user provision no longer covers for the offer's bounty. `__autoRefill__` function may be use to provide a method to refill automatically.
  function updateOffer(
    address supplyToken,
    address demandToken,
    uint wants,
    uint gives,
    uint gasreq,
    uint gasprice,
    uint pivotId,
    uint offerId
  ) external onlyAdmin {
    updateOfferInternal(
      supplyToken,
      demandToken,
      wants,
      gives,
      gasreq,
      gasprice,
      pivotId,
      offerId
    );
  }

  function updateOfferInternal(
    address supplyToken,
    address demandToken,
    uint wants,
    uint gives,
    uint gasreq,
    uint gasprice,
    uint pivotId,
    uint offerId
  ) internal {
    uint bounty = getProvision(supplyToken, demandToken, MGV, gasreq, gasprice);
    uint provision = MGV.balanceOf(address(this));
    bool provisioned = bounty <= provision;
    if (!provisioned) {
      provisioned = __autoRefill__(bounty - provision);
    }
    if (provisioned) {
      MGV.updateOffer(
        supplyToken,
        demandToken,
        wants,
        gives,
        gasreq,
        gasprice,
        pivotId,
        offerId
      );
    }
  }

  function retractOffer(
    address supplyToken,
    address demandToken,
    uint offerId,
    bool deprovision
  ) external onlyAdmin {
    retractOfferInternal(supplyToken, demandToken, offerId, deprovision);
  }

  function retractOfferInternal(
    address supplyToken,
    address demandToken,
    uint offerId,
    bool deprovision
  ) internal {
    MGV.retractOffer(supplyToken, demandToken, offerId, deprovision);
  }

  /////// Mandatory callback functions

  // not a virtual function to make sure it is only MGV callable
  function makerExecute(MgvLib.SingleOrder calldata order)
    external
    override
    onlyCaller(address(MGV))
    returns (bytes32)
  {
    bool proceed = __lastLook__(order); // might revert or let the trade proceed
    if (!proceed) {
      returnData({drop: true, postHook_switch: PostHook.Reneged});
    }
    __put__(IERC20(order.inbound_tkn), order.gives); // specifies what to do with the received funds
    uint missingGet = __get__(IERC20(order.outbound_tkn), order.wants); // fetches `offer_gives` amount of `base` token as specified by the withdraw function
    if (missingGet > 0) {
      return
        returnData({
          drop: true,
          postHook_switch: PostHook.Get,
          message: bytes32(missingGet)
        });
    }
    return returnData({drop: false, postHook_switch: PostHook.Success});
  }

  // not a virtual function to make sure it is only MGV callable
  function makerPosthook(
    MgvLib.SingleOrder calldata order,
    MgvLib.OrderResult calldata result
  ) external override onlyCaller(address(MGV)) {
    PostHook postHook_switch;
    uint[] memory args;
    bytes32 word;
    if (
      result.statusCode == "mgv/tradeSuccess" ||
      result.statusCode == "mgv/makerRevert"
    ) {
      // if trade was a success or dropped by maker, `makerData` determines the posthook switch
      (postHook_switch, word) = getMakerData(result.makerData);
    }
    // posthook selector based on maker's information
    if (postHook_switch == PostHook.Success) {
      __postHookSuccess__(word, order);
      return;
    }
    if (postHook_switch == PostHook.Get) {
      __postHookGetFailure__(word, order);
      return;
    }
    if (postHook_switch == PostHook.Reneged) {
      __postHookReneged__(word, order);
      return;
    }
    if (postHook_switch == PostHook.Fallback) {
      __postHookFallback__(word, order);
      return;
    } else {
      // if `mgv` rejected trade, `statusCode` is the argument given to fallback posthook
      __postHookFallback__(result.statusCode, order);
    }
  }

  ////// Virtual functions to customize trading strategies

  function __put__(IERC20 demandToken, uint amount) internal virtual {
    /// @notice receive payment is just stored at this address
    demandToken;
    amount;
  }

  function __get__(IERC20 supplyToken, uint amount)
    internal
    virtual
    returns (uint)
  {
    uint balance = supplyToken.balanceOf(address(this));
    return (balance > amount ? 0 : amount - balance);
  }

  function __lastLook__(MgvLib.SingleOrder calldata order)
    internal
    virtual
    returns (bool)
  {
    order; //shh
    return true;
  }

  function __autoRefill__(uint amount) internal virtual returns (bool) {
    return (amount == 0);
  }

  function __postHookSuccess__(
    bytes32 message,
    MgvLib.SingleOrder calldata order
  ) internal virtual {
    message;
    order; //shh
  }

  function __postHookGetFailure__(
    bytes32 message,
    MgvLib.SingleOrder calldata order
  ) internal virtual {
    message; //shh
    order; //shh
  }

  function __postHookReneged__(
    bytes32 message,
    MgvLib.SingleOrder calldata order
  ) internal virtual {
    message;
    order; //shh
  }

  function __postHookFallback__(
    bytes32 message,
    MgvLib.SingleOrder calldata order
  ) internal virtual {
    message; //shh
    order; //shh
  }
}<|MERGE_RESOLUTION|>--- conflicted
+++ resolved
@@ -127,18 +127,6 @@
       gasprice,
       pivotId
     );
-<<<<<<< HEAD
-    offerId = MGV.newOffer({
-      outbound_tkn: base,
-      inbound_tkn: quote,
-      gives: promised_base,
-      wants: quote_for_promised_base,
-      gasreq: OPTgasreq,
-      gasprice: OPTgasprice,
-      pivotId: OPTpivotId
-    });
-=======
->>>>>>> d9c4ba75
   }
 
   // updates an existing offer on the Mangrove. `update` will throw if offer density is no longer compatible with Mangrove's parameters
