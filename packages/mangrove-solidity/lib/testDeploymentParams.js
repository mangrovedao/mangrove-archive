const hre = require("hardhat");

module.exports = async () => {
  const deployer = (await hre.getNamedAccounts()).deployer;

  const withAddress = async (params) => {
    const { address } = await hre.deployments.deterministic(
      params.name,
      params.options
    );
    params.address = address;
    return params;
  };

  const mangrove = await withAddress({
    name: "Mangrove",
    options: {
      from: deployer,
      args: [deployer /* governance */, 1 /*gasprice*/, 500000 /*gasmax*/],
    },
  });

  const makeToken = (tokenName, symbol, decimals = 18) => {
    return {
      name: symbol,
      token: true,
      options: {
        contract: "TestTokenWithDecimals",
        from: deployer,
        args: [deployer, tokenName, symbol, decimals],
      },
    };
  };

  const tokenA = await withAddress(makeToken("Token A", "TokenA"));
  const tokenB = await withAddress(makeToken("Token B", "TokenB"));
  const Dai = await withAddress(makeToken("Dai Stablecoin", "DAI", 18));
  const Usdc = await withAddress(makeToken("USDC", "USDC", 6));
  const Weth = await withAddress(makeToken("WETH", "WETH", 18));

  const mgvReader = await withAddress({
    name: "MgvReader",
    options: {
      from: deployer,
      args: [mangrove.address],
    },
  });

  const mgvCleaner = await withAddress({
    name: "MgvCleaner",
    options: {
      from: deployer,
      args: [mangrove.address],
    },
  });

<<<<<<< HEAD
  const mgvOracle = await withAddress({
    name: "MgvOracle",
    options: {
      from: deployer,
      args: [mangrove.address],
=======
  const maker = (await hre.getNamedAccounts()).maker;

  const testMaker = await withAddress({
    name: "TestMaker",
    options: {
      from: maker,
      args: [mangrove.address, tokenA.address, tokenB.address],
>>>>>>> 61dd4c8d
    },
  });

  return [
    mangrove,
    mgvReader,
    mgvCleaner,
    tokenA,
    tokenB,
    Dai,
    Usdc,
    Weth,
    testMaker,
<<<<<<< HEAD
    mgvReader,
    mgvCleaner,
    mgvOracle,
=======
>>>>>>> 61dd4c8d
  ];
};<|MERGE_RESOLUTION|>--- conflicted
+++ resolved
@@ -54,13 +54,14 @@
     },
   });
 
-<<<<<<< HEAD
   const mgvOracle = await withAddress({
     name: "MgvOracle",
     options: {
       from: deployer,
       args: [mangrove.address],
-=======
+    },
+  });
+
   const maker = (await hre.getNamedAccounts()).maker;
 
   const testMaker = await withAddress({
@@ -68,7 +69,6 @@
     options: {
       from: maker,
       args: [mangrove.address, tokenA.address, tokenB.address],
->>>>>>> 61dd4c8d
     },
   });
 
@@ -82,11 +82,6 @@
     Usdc,
     Weth,
     testMaker,
-<<<<<<< HEAD
-    mgvReader,
-    mgvCleaner,
     mgvOracle,
-=======
->>>>>>> 61dd4c8d
   ];
 };