const { assert } = require("chai");
//const { parseToken } = require("ethers/lib/utils");
const { ethers, env, mangrove, network } = require("hardhat");

const provider = ethers.provider;
const lc = require("../lib/libcommon.js");

const dai = lc.getContract("DAI");
const wEth = lc.getContract("WETH");
const comp = lc.getContract("COMP");
const aave = lc.getContract("AAVE"); //returns addressesProvider
const cwEth = lc.getContract("CWETH");
const cDai = lc.getContract("CDAI");
//const awEth = lc.getContract("AWETH");
//const aDai = lc.getContract("ADAI");

async function deployStrat(strategy, mgv) {
  const Strat = await ethers.getContractFactory(strategy);
  let makerContract = null;
  let market = [null, null]; // market pair for lender
  let enterMarkets = true;
  switch (strategy) {
    case "SimpleCompoundRetail":
    case "AdvancedCompoundRetail":
      makerContract = await Strat.deploy(
        comp.address,
        mgv.address,
        wEth.address
      );
      market = [cwEth.address, cDai.address];
      break;
    case "SimpleAaveRetail":
      makerContract = await Strat.deploy(
        aave.address,
        mgv.address,
        0 // aave referral code
      );
      market = [wEth.address, dai.address];

      // aave rejects market entering if underlying balance is 0 (will self enter at first deposit)
      enterMarkets = false;
      break;
    default:
      console.warn("Undefined strategy " + strategy);
  }
  await makerContract.deployed();
  console.log("Maker contract was deployed!");

  // provisioning Mangrove on behalf of MakerContract
  let overrides = { value: lc.parseToken("2.0", "ETH") };
  tx = await mgv["fund(address)"](makerContract.address, overrides);
  await tx.wait();

  lc.assertEqualBN(
    await mgv.balanceOf(makerContract.address),
    lc.parseToken("2.0", "ETH"),
    "Failed to fund the Mangrove"
  );

  // testSigner approves Mangrove for WETH before trying to take offer
  tkrTx = await wEth
    .connect(testSigner)
    .approve(mgv.address, ethers.constants.MaxUint256);
  await tkrTx.wait();

  allowed = await wEth.allowance(testSigner.address, mgv.address);
  lc.assertEqualBN(allowed, ethers.constants.MaxUint256, "Approve failed");

  /*********************** MAKER SIDE PREMICES **************************/
  let mkrTxs = [];
  let i = 0;
  // offer should get/put base/quote tokens on lender contract (OK since `testSigner` is MakerContract admin)
  if (enterMarkets) {
    mkrTxs[i++] = await makerContract
      .connect(testSigner)
      .enterMarkets(market);
  }
  // testSigner asks MakerContract to approve Mangrove for base (DAI)
  mkrTxs[i++] = await makerContract
    .connect(testSigner)
    .approveMangrove(dai.address, ethers.constants.MaxUint256);
  // One sends 1000 DAI to MakerContract
  mkrTxs[i++] = await dai
    .connect(testSigner)
    .transfer(makerContract.address, lc.parseToken("1000.0", "DAI"));
  // testSigner asks makerContract to approve lender to be able to mint [c/a]Token
  mkrTxs[i++] = await makerContract
    .connect(testSigner)
    .approveLender(market[0], ethers.constants.MaxUint256);
  // NB in the special case of cEth this is not necessary
  mkrTxs[i++] = await makerContract
    .connect(testSigner)
    .approveLender(market[1], ethers.constants.MaxUint256);

  // makerContract deposits some DAI on Lender (remains 100 DAIs on the contract)
  mkrTxs[i++] = await makerContract
    .connect(testSigner)
    .mint(market[1], lc.parseToken("900.0", "DAI"));

  await lc.synch(mkrTxs);
  /***********************************************************************/
  return makerContract;
}

async function logLenderStatus(makerContract, lenderName, tokens) {
  switch (lenderName) {
    case "compound":
      await cDai.connect(testSigner).accrueInterest();
      await lc.logCompoundStatus(makerContract, tokens);
      break;
    case "aave":
      await lc.logAaveStatus(makerContract, tokens);
      break;
    default:
      console.warn("Lender not recognized: ", lenderName);
  }
}

async function expectAmountOnLender(makerContract, lenderName, expectDai, expectWeth) {
  let balwEth = 0;
  let balDai = 0;
  switch (lenderName) {
    case "compound":
      balwEth = await cwEth
        .connect(testSigner)
        .callStatic.balanceOfUnderlying(makerContract.address);
      balDai = await cDai
        .connect(testSigner)
        .callStatic.balanceOfUnderlying(makerContract.address);
      break;
    case "aave":
      balwEth = await awEth
        .connect(testSigner)
        .callStatic.balanceOf(makerContract.address);
      balDai = await aDai
        .connect(testSigner)
        .callStatic.balanceOfUnderlying(makerContract.address);
      break;
  }
  // checking that MakerContract did put received WETH on compound (as cETH) --allowing 5 gwei of rounding error
  lc.assertAlmost(
    expectWeth,
    balwEth,
    9,
    "Incorrect Eth amount on Lender"
  );
  lc.assertAlmost(
    expectDai,
    balDai,
    4,
    "Incorrect Dai amount on Lender"
  );
}

async function execLenderStrat(makerContract, mgv, lenderName) {
  
  await logLenderStatus(makerContract, lenderName, ["DAI", "WETH"]);

  // cheat to retrieve next assigned offer ID for the next newOffer
  let offerId = await lc.nextOfferId(
    dai.address,
    wEth.address,
    makerContract
  );

  // // posting new offer on Mangrove via the MakerContract `post` method
  await lc.newOffer(
    makerContract,
    "DAI",
    "WETH",
    lc.parseToken("1000.0", "DAI"), // promised DAI
    lc.parseToken("0.5", "WETH") // required WETH
  );

  [offer] = await mgv.offerInfo(dai.address, wEth.address, offerId);
  lc.assertEqualBN(
    offer.gives,
    lc.parseToken("1000.0", "DAI"),
    "Offer not correctly inserted"
  );

  // dry running snipe buy order first
  let [success, takerGot, takerGave] = await mgv.callStatic.snipe(
    dai.address, // maker base
    wEth.address, // maker quote
    offerId,
    lc.parseToken("800.0", "DAI"), // taker wants 800 DAI (takes 0.1 from contract and 0.7 from compound)
    lc.parseToken("0.5", "WETH"), // taker is ready to give up-to 0.5 WETH will give 0.4 WETH
    ethers.constants.MaxUint256, // max gas
    true //fillWants
  );

  assert(success, "Snipe failed");
  lc.assertEqualBN(
    takerGot,
    lc.netOf(lc.parseToken("800.0", "DAI"), fee),
    "Incorrect received amount"
  );
  lc.assertEqualBN(
    takerGave,
    lc.parseToken("0.4", "WETH"),
    "Incorrect given amount"
  );

  await lc.snipe(
    mgv,
    "DAI", // maker base
    "WETH", // maker quote
    offerId,
    lc.parseToken("800.0", "DAI"), // taker wants 0.8 DAI
    lc.parseToken("0.5", "WETH") // taker is ready to give up-to 0.5 WETH
  );

  // checking that MakerContract did put WETH on lender --allowing 5 gwei of rounding error
  await expectAmountOnLender(makerContract, lenderName, lc.parseToken("200", "DAI"), takerGave);

  accrueTx = await cDai.connect(testSigner).accrueInterest();
  receipt = await accrueTx.wait(0);

  await logLenderStatus(makerContract, lenderName, ["WETH", "DAI"]);
}

describe("Deploy strategies", function () {

  this.timeout(100_000); // Deployment is slow so timeout is increased
  testSigner = null;
  testRunner = null;
  mgv = null;

  before(async function () {
    // 1. mint (1000 dai, 1000 eth, 1000 weth) for testSigner
    // 2. activates (dai,weth) market
    [testSigner] = await ethers.getSigners();
    testRunner = testSigner.address;
    bal = await testSigner.getBalance();
    await lc.setDecimals();

    await lc.fund([
      ["ETH", "1000.0", testRunner],
      ["WETH", "5.0", testRunner],
      ["DAI", "10000.0", testRunner],
    ]);

    const daiBal = await dai.balanceOf(testRunner);
    const wethBal = await wEth.balanceOf(testRunner);

    lc.assertEqualBN(daiBal, lc.parseToken("10000.0", "DAI"));
    lc.assertEqualBN(
      wethBal,
      lc.parseToken("5.0", "WETH"),
      "Minting WETH failed"
    );

    mgv = await lc.deployMangrove();
    await lc.activateMarket(mgv, dai.address, wEth.address);
<<<<<<< HEAD

    let cfg = await mgv.callStatic.config(dai.address, wEth.address);
=======
    let cfg = await mgv.config(dai.address, wEth.address);
>>>>>>> 6a3c8c69
    assert(cfg.local.active, "Market is inactive");
  });

  it("Pure lender strat on compound", async function () {
    const makerContract = await deployStrat("SimpleCompoundRetail", mgv);
    await execLenderStrat(makerContract, mgv, "compound");
  });

  it("Lender/borrower strat on compound", async function () {
    const makerContract = await deployStrat("AdvancedCompoundRetail", mgv);
    /***********************************************************************/

    let accrueTx = await cDai.connect(testSigner).accrueInterest();
    await accrueTx.wait(0);

    await logLenderStatus(makerContract, "compound", ["WETH", "DAI"]);
    // cheat to retrieve next assigned offer ID for the next newOffer
    let offerId = await lc.nextOfferId(
      dai.address,
      wEth.address,
      makerContract
    );

    // // posting new offer on Mangrove via the MakerContract `post` method
    await lc.newOffer(
      makerContract,
      "DAI",
      "WETH",
      lc.parseToken("300.0", "DAI"), // promised DAI (will need to borrow)
      lc.parseToken("0.15", "WETH") // required WETH
    );

    let [offer] = await mgv.offerInfo(dai.address, wEth.address, offerId);
    lc.assertEqualBN(
      offer.gives,
      lc.parseToken("300.0", "DAI"),
      "Offer not correctly inserted"
    );

    // dry running snipe buy order first
    let [success, takerGot, takerGave] = await mgv.callStatic.snipe(
      dai.address, // maker base
      wEth.address, // maker quote
      offerId,
      lc.parseToken("300", "DAI"),
      lc.parseToken("0.15", "WETH"),
      ethers.constants.MaxUint256, // max gas
      true //fillWants
    );

    assert(success, "Snipe failed");
    lc.assertEqualBN(
      takerGot,
      lc.netOf(lc.parseToken("300", "DAI"), fee),
      "Incorrect received amount"
    );
    lc.assertEqualBN(
      takerGave,
      lc.parseToken("0.15", "WETH"),
      "Incorrect given amount"
    );

    await lc.snipe(
      mgv,
      "DAI", // maker base
      "WETH", // maker quote
      offerId,
      lc.parseToken("300", "DAI"),
      lc.parseToken("0.15", "WETH")
    );

    await snipeTx.wait();

    //await expectAmountOnLender(makerContract, "compound", lc.parseToken("200", "DAI"), takerGave);

    /// testing status of makerContract's compound pools.
    let balEthComp = await cwEth
      .connect(testSigner)
      .callStatic.balanceOfUnderlying(makerContract.address);
    let balDaiComp = await cDai
      .connect(testSigner)
      .callStatic.balanceOfUnderlying(makerContract.address);

    // checking that MakerContract did put received WETH on compound (as cETH) --allowing 5 gwei of rounding error
    lc.assertAlmost(
      takerGave,
      balEthComp,
      8,
      "Incorrect Eth amount on Compound"
    );
    // checking that MakerContract did get 0.7 ethers of DAI from compound (= 0.8 - 0.1 from contract provision)
    // maker gave 300, taking 100 directly from MakerContract and 200 from compound
    // remaining balance on compound should be ~ 900 - 200 = 700
    lc.assertAlmost(
      lc.parseToken("700", "DAI"),
      balDaiComp,
      4,
      "Incorrect Dai amount on Compound " + lc.formatToken(balDaiComp, "DAI")
    );

    accrueTx = await cDai.connect(testSigner).accrueInterest();
    receipt = await accrueTx.wait(0);

    await logLenderStatus(makerContract, "compound", ["WETH", "DAI"]);
    offerId = await lc.nextOfferId(
      wEth.address,
      dai.address,
      makerContract
    );

    // testSigner asks MakerContract to approve Mangrove for base (weth)
    mkrTx2 = await makerContract
      .connect(testSigner)
      .approveMangrove(wEth.address, ethers.constants.MaxUint256);
    await mkrTx2.wait();

    await lc.newOffer(
      makerContract,
      "WETH",
      "DAI",
      lc.parseToken("0.2", "WETH"), // promised WETH
      lc.parseToken("380.0", "DAI") // required DAI
    );

    // taker approves mgv for DAI erc
    tkrTx = await dai
      .connect(testSigner)
      .approve(mgv.address, ethers.constants.MaxUint256);
    await tkrTx.wait();

    await lc.snipe(
      mgv,
      "WETH",
      "DAI",
      offerId,
      lc.parseToken("0.2", "WETH"), // wanted WETH
      lc.parseToken("380.0", "DAI") // giving DAI
    );
    await logLenderStatus(makerContract, "compound", ["WETH", "DAI"]);
  });

  it("Pure lender strat on aave", async function () {
    const makerContract = await deployStrat("SimpleAaveRetail", mgv);
    await execLenderStrat(makerContract, mgv, "aave");
  });

});<|MERGE_RESOLUTION|>--- conflicted
+++ resolved
@@ -253,12 +253,7 @@
 
     mgv = await lc.deployMangrove();
     await lc.activateMarket(mgv, dai.address, wEth.address);
-<<<<<<< HEAD
-
-    let cfg = await mgv.callStatic.config(dai.address, wEth.address);
-=======
     let cfg = await mgv.config(dai.address, wEth.address);
->>>>>>> 6a3c8c69
     assert(cfg.local.active, "Market is inactive");
   });
 
