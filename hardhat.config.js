--- conflicted
+++ resolved
@@ -78,24 +78,25 @@
         };
       });
 
-<<<<<<< HEAD
-      const lineA = ({id, wants, gives, maker, gas}) => {
-=======
-      const lineA = ({ id, wants, gives, maker }) => {
->>>>>>> a0c747c3
+      const lineA = ({ id, wants, gives, maker, gas }) => {
         const p = (s, n) =>
           (s.length > n ? s.slice(0, n - 1) + "…" : s).padEnd(n);
-        return ` ${p(id, 3)}: ${p(wants, 15)}${p(gives, 15)}${p(gas, 15)}${p(maker, 15)}`;
+        return ` ${p(id, 3)}: ${p(wants, 15)}${p(gives, 15)}${p(gas, 15)}${p(
+          maker,
+          15
+        )}`;
       };
       //const lineB = ({gas,gasprice});
 
       console.log(
-<<<<<<< HEAD
-        " " + lineA({id: "id", wants: "wants", gives: "gives", gas: "gasreq", maker: "maker"})
-=======
         " " +
-          lineA({ id: "id", wants: "wants", gives: "gives", maker: "maker" })
->>>>>>> a0c747c3
+          lineA({
+            id: "id",
+            wants: "wants",
+            gives: "gives",
+            gas: "gasreq",
+            maker: "maker",
+          })
       );
       lineLength = 1 + 3 + 2 + 15 + 15 + 15 + 15;
       console.log("├" + "─".repeat(lineLength - 1) + "┤");
