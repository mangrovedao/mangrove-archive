--- conflicted
+++ resolved
@@ -191,12 +191,8 @@
     "eslint-plugin-prettier": "^4.0.0",
     "lint-staged": "^11.1.2",
     "prettier": "2.3.2",
-<<<<<<< HEAD
-    "prettier-eslint": "^13.0.0"
-=======
     "prettier-eslint": "^13.0.0",
     "rimraf": "^3.0.2"                          // Cross-platform tool for deleting folders - useful for cleaning.
->>>>>>> c3c6c0f5
   }
 }
 ```
