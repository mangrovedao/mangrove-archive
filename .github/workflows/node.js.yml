--- conflicted
+++ resolved
@@ -253,11 +253,7 @@
 
     # == Build Mangrove.js == 
     - name: Mangrove.js build
-<<<<<<< HEAD
       run: yarn run build-this-package
-=======
-      run: yarn run build
->>>>>>> b032e3f0
 
     # == Run test suite Mangrove.js == 
 
