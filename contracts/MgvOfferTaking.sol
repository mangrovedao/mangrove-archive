// SPDX-License-Identifier: UNLICENSED

pragma solidity ^0.7.0;
pragma abicoder v2;
import {
  IERC20,
  MgvEvents,
  IMaker,
  IMgvMonitor,
  MgvLib as ML
} from "./MgvLib.sol";
import {MgvHasOffers} from "./MgvHasOffers.sol";

abstract contract MgvOfferTaking is MgvHasOffers {
  /* # MultiOrder struct */
  /* The `MultiOrder` struct is used by market orders and snipes. Some of its fields are only used by market orders (`initialWants, initialGives`, `fillWants`), and others only by snipes (`successCount`). We need a common data structure for both since low-level calls are shared between market orders and snipes. The struct is helpful in decreasing stack use. */
  struct MultiOrder {
    uint initialWants;
    uint initialGives;
    uint totalGot;
    uint totalGave;
    uint totalPenalty;
    address taker;
    uint successCount;
    uint failCount;
    bool fillWants;
  }

  /* # Market Orders */

  /* ## Market Order */
  //+clear+

  /* A market order specifies a (`base`,`quote`) pair, a desired total amount of `base` (`takerWants`), and an available total amount of `quote` (`takerGives`). It returns two `uint`s: the total amount of `base` received and the total amount of `quote` spent.

     The `takerGives/takerWants` ratio induces a maximum average price that the taker is ready to pay across all offers that will be executed during the market order. It is thus possible to execute an offer with a price worse than the initial (`takerGives`/`takerWants`) ratio given as argument to `marketOrder` if some cheaper offers were executed earlier in the market order.

  The market order stops when the price has become too high, or when the end of the book has been reached, or:
  * If `fillWants` is true, the market order stops when `takerWants` units of `base` have been obtained. With `fillWants` set to true, to buy a specific volume of `base` at any price, set `takerWants` to the amount desired and `takerGives` to $2^{160}-1$.
  * If `fillWants` is false, the taker is filling `gives` instead: the market order stops when `takerGives` units of `quote` have been sold. With `fillWants` set to false, to sell a specific volume of `quote` at any price, set `takerGives` to the amount desired and `takerWants` to $0$. */
  function marketOrder(
    address base,
    address quote,
    uint takerWants,
    uint takerGives,
    bool fillWants
  ) external returns (uint, uint) {
    return
      generalMarketOrder(
        base,
        quote,
        takerWants,
        takerGives,
        fillWants,
        msg.sender
      );
  }

  /* # General Market Order */
  //+clear+
  /* General market orders set up the market order with a given `taker` (`msg.sender` in the most common case). Returns `(totalGot, totalGave)`.
  Note that the `taker` can be anyone. This is safe when `taker == msg.sender`, but `generalMarketOrder` must not be called with `taker != msg.sender` unless a security check is done after (see [`MgvOfferTakingWithPermit`](#mgvoffertakingwithpermit.sol)`. */
  function generalMarketOrder(
    address base,
    address quote,
    uint takerWants,
    uint takerGives,
    bool fillWants,
    address taker
  ) internal returns (uint, uint) {
    /* Since amounts stored in offers are 96 bits wide, checking that `takerWants` and `takerGives` fit in 160 bits prevents overflow during the main market order loop. */
    require(uint160(takerWants) == takerWants, "mgv/mOrder/takerWants/160bits");
    require(uint160(takerGives) == takerGives, "mgv/mOrder/takerGives/160bits");

    /* `SingleOrder` is defined in `MgvLib.sol` and holds information for ordering the execution of one offer. */
    ML.SingleOrder memory sor;
    sor.base = base;
    sor.quote = quote;
    (sor.global, sor.local) = config(base, quote);
    /* Throughout the execution of the market order, the `sor`'s offer id and other parameters will change. We start with the current best offer id (0 if the book is empty). */
    sor.offerId = $$(local_best("sor.local"));
    sor.offer = offers[base][quote][sor.offerId];
    /* `sor.wants` and `sor.gives` may evolve, but they are initially however much remains in the market order. */
    sor.wants = takerWants;
    sor.gives = takerGives;

    /* `MultiOrder` (defined above) maintains information related to the entire market order. During the order, initial `wants`/`gives` values minus the accumulated amounts traded so far give the amounts that remain to be traded. */
    MultiOrder memory mor;
    mor.initialWants = takerWants;
    mor.initialGives = takerGives;
    mor.taker = taker;
    mor.fillWants = fillWants;

    /* For the market order to even start, the market needs to be both active, and not currently protected from reentrancy. */
    activeMarketOnly(sor.global, sor.local);
    unlockedMarketOnly(sor.local);

    /* ### Initialization */
    /* The market order will operate as follows : it will go through offers from best to worse, starting from `offerId`, and: */
    /* * will maintain remaining `takerWants` and `takerGives` values. The initial `takerGives/takerWants` ratio is the average price the taker will accept. Better prices may be found early in the book, and worse ones later.
     * will not set `prev`/`next` pointers to their correct locations at each offer taken (this is an optimization enabled by forbidding reentrancy).
     * after consuming a segment of offers, will update the current `best` offer to be the best remaining offer on the book. */

    /* We start be enabling the reentrancy lock for this (`base`,`quote`) pair. */
    sor.local = $$(set_local("sor.local", [["lock", 1]]));
    locals[base][quote] = sor.local;

    /* Call recursive `internalMarketOrder` function.*/
    internalMarketOrder(mor, sor, true);

    /* Over the course of the market order, a penalty reserved for `msg.sender` has accumulated in `mor.totalPenalty`. No actual transfers have occured yet -- all the ethers given by the makers as provision are owned by the Mangrove. `sendPenalty` finally gives the accumulated penalty to `msg.sender`. */
    sendPenalty(mor.totalPenalty);
    //+clear+
    return (mor.totalGot, mor.totalGave);
  }

  /* ## Internal market order */
  //+clear+
  /* `internalMarketOrder` works recursively. Going downward, each successive offer is executed until the market order stops (due to: volume exhausted, bad price, or empty book). Then the [reentrancy lock is lifted](#internalMarketOrder/liftReentrancy). Going upward, each offer's `maker` contract is called again with its remaining gas and given the chance to update its offers on the book.

    The last argument is a boolean named `proceed`. If an offer was not executed, it means the price has become too high. In that case, we notify the next recursive call that the market order should end. In this initial call, no offer has been executed yet so `proceed` is true. */
  function internalMarketOrder(
    MultiOrder memory mor,
    ML.SingleOrder memory sor,
    bool proceed
  ) internal {
    /* #### Case 1 : End of order */
    /* We execute the offer currently stored in `sor`. */
    if (
      proceed &&
      (mor.fillWants ? sor.wants > 0 : sor.gives > 0) &&
      sor.offerId > 0
    ) {
      uint gasused; // gas used by `makerExecute`
      bytes32 makerData; // data returned by maker

      /* <a id="MgvOfferTaking/statusCodes"></a> `statusCode` is an internal Mangrove status code. It may appear in an [`OrderResult`](#MgvLib/OrderResult). Its possible values are:
      * `"mgv/notExecuted"`: offer was not executed.
      * `"mgv/tradeSuccess"`: offer execution succeeded. Will appear in `OrderResult`.
      * `"mgv/notEnoughGasForMakerTrade"`: cannot give maker close enough to `gasreq`. Triggers a revert of the entire order.
      * `"mgv/makerRevert"`: execution of `makerExecute` reverted. Will appear in `OrderResult`.
      * `"mgv/makerTransferFail"`: maker could not send base tokens. Will appear in `OrderResult`.
      * `"mgv/makerReceiveFail"`: maker could not receive quote tokens. Will appear in `OrderResult`.
      * `"mgv/takerTransferFail"`: taker could not send quote tokens. Triggers a revert of the entire order.

      `statusCode` should not be exploitable by the maker! */
      bytes32 statusCode;

      /* Load additional information about the offer. We don't do it earlier to save one storage read in case `proceed` was false. */
      sor.offerDetail = offerDetails[sor.base][sor.quote][sor.offerId];

      /* `execute` will adjust `sor.wants`,`sor.gives`, and may attempt to execute the offer if its price is low enough. It is crucial that an error due to `taker` triggers a revert. That way, [`statusCode`](#MgvOfferTaking/statusCodes) not in `["mgv/notExecuted","mgv/tradeSuccess"]` means the failure is the maker's fault. */
      /* Post-execution, `sor.wants`/`sor.gives` reflect how much was sent/taken by the offer. We will need it after the recursive call, so we save it in local variables. Same goes for `offerId`, `sor.offer` and `sor.offerDetail`. */

      (gasused, makerData, statusCode) = execute(mor, sor);

      /* Keep cached copy of current `sor` values. */
      uint takerWants = sor.wants;
      uint takerGives = sor.gives;
      uint offerId = sor.offerId;
      bytes32 offer = sor.offer;
      bytes32 offerDetail = sor.offerDetail;

      /* If an execution was attempted, we move `sor` to the next offer. Note that the current state is inconsistent, since we have not yet updated `sor.offerDetails`. */
      if (statusCode != "mgv/notExecuted") {
        sor.wants = mor.initialWants > mor.totalGot
          ? mor.initialWants - mor.totalGot
          : 0;
        /* It is known statically that `mor.initialGives - mor.totalGave` does not underflow since
           1. `mor.totalGave` was increased by `sor.gives` during `execute`,
           2. `sor.gives` was at most `mor.initialGives - mor.totalGave` from earlier step,
           3. `sor.gives` may have been clamped _down_ during `execute` (to "`offer.wants`" if the offer is entirely consumed, or to `makerWouldWant`, cf. code of `execute`).
        */
        sor.gives = mor.initialGives - mor.totalGave;
        sor.offerId = $$(offer_next("sor.offer"));
        sor.offer = offers[sor.base][sor.quote][sor.offerId];
      }

      /* note that internalMarketOrder may be called twice with same offerId, but in that case `proceed` will be false! */
      internalMarketOrder(
        mor,
        sor,
        /* `proceed` value for next call. Currently, when an offer did not execute, it's because the offer's price was too high. In that case we interrupt the loop and let the taker leave with less than they asked for (but at a correct price). We could also revert instead of breaking; this could be a configurable flag for the taker to pick. */
        statusCode != "mgv/notExecuted"
      );

      /* Restore `sor` values from to before recursive call */
      sor.offerId = offerId;
      sor.wants = takerWants;
      sor.gives = takerGives;
      sor.offer = offer;
      sor.offerDetail = offerDetail;

      /* After an offer execution, we may run callbacks and increase the total penalty. As that part is common to market orders and snipes, it lives in its own `postExecute` function. */
      if (statusCode != "mgv/notExecuted") {
        postExecute(mor, sor, gasused, makerData, statusCode);
      }
      /* #### Case 2 : End of market order */
      /* If `proceed` is false, the taker has gotten its requested volume, or we have reached the end of the book, we conclude the market order. */
    } else {
      /* During the market order, all executed offers have been removed from the book. We end by stitching together the `best` offer pointer and the new best offer. */
      sor.local = stitchOffers(sor.base, sor.quote, 0, sor.offerId, sor.local);
      /* <a id="internalMarketOrder/liftReentrancy"></a>Now that the market order is over, we can lift the lock on the book. In the same operation we

      * lift the reentrancy lock, and
      * update the storage

      so we are free from out of order storage writes.
      */
      sor.local = $$(set_local("sor.local", [["lock", 0]]));
      locals[sor.base][sor.quote] = sor.local;

      /* `payTakerMinusFees` sends the fee to the vault, proportional to the amount purchased, and gives the rest to the taker */
      payTakerMinusFees(mor, sor);

      /* In an inverted Mangrove, amounts have been lent by each offer's maker to the taker. We now call the taker. This is a noop in a normal Mangrove. */
      executeEnd(mor, sor);
    }
  }

  /* # Sniping */
  /* ## Snipe(s) */
  //+clear+
  /* `snipe` takes a single offer `offerId` from the book. Since offers can be updated, we specify `takerWants`,`takerGives` and `gasreq`, and only execute if the offer price is acceptable and the offer's gasreq does not exceed `gasreq`.

  It is possible to ask for 0, so we return an additional boolean indicating if `offerId` was successfully executed. Note that we do not distinguish further between mismatched arguments/offer fields on the one hand, and an execution failure on the other. Still, a failed offer has to pay a penalty, and ultimately transaction logs explicitly mention execution failures (see `MgvLib.sol`). */

  function snipe(
    address base,
    address quote,
    uint offerId,
    uint takerWants,
    uint takerGives,
    uint gasreq,
    bool fillWants
  )
    external
    returns (
      bool,
      uint,
      uint
    )
  {
    return
      generalSnipe(
        base,
        quote,
        offerId,
        takerWants,
        takerGives,
        gasreq,
        fillWants,
        msg.sender
      );
  }

  /* `snipes` executes multiple offers. It takes a `uint[4][]` as last argument, with each array element of the form `[offerId,takerWants,takerGives,gasreq]`. The return parameters are of the form `(successes,totalGot,totalGave)`. */
  function snipes(
    address base,
    address quote,
    uint[4][] memory targets,
    bool fillWants
  )
    external
    returns (
      uint,
      uint,
      uint
    )
  {
    return generalSnipes(base, quote, targets, fillWants, msg.sender);
  }

  /* ## General Snipe(s) */
  /* A conduit from `snipe` and `snipeFor` to `generalSnipes`. Returns `(success,takerGot,takerGave)`. */
  function generalSnipe(
    address base,
    address quote,
    uint offerId,
    uint takerWants,
    uint takerGives,
    uint gasreq,
    bool fillWants,
    address taker
  )
    internal
    returns (
      bool,
      uint,
      uint
    )
  {
    uint[4][] memory targets = new uint[4][](1);
    targets[0] = [offerId, takerWants, takerGives, gasreq];
    (uint successes, uint takerGot, uint takerGave) =
      generalSnipes(base, quote, targets, fillWants, taker);
    return (successes == 1, takerGot, takerGave);
  }

  /*
     From an array of _n_ `[offerId, takerWants,takerGives,gasreq]` elements, execute each snipe in sequence. Returns `(successes, takerGot, takerGave)`. */
  function generalSnipes(
    address base,
    address quote,
    uint[4][] memory targets,
    bool fillWants,
    address taker
  )
    internal
    returns (
      uint,
      uint,
      uint
    )
  {
    ML.SingleOrder memory sor;
    sor.base = base;
    sor.quote = quote;
    (sor.global, sor.local) = config(base, quote);

    MultiOrder memory mor;
    mor.taker = taker;
    mor.fillWants = fillWants;

    /* For the snipes to even start, the market needs to be both active and not currently protected from reentrancy. */
    activeMarketOnly(sor.global, sor.local);
    unlockedMarketOnly(sor.local);

    /* ### Main loop */
    //+clear+

    /* We start be enabling the reentrancy lock for this (`base`,`quote`) pair. */
    sor.local = $$(set_local("sor.local", [["lock", 1]]));
    locals[base][quote] = sor.local;

    /* Call recursive `internalSnipes` function. */
    internalSnipes(mor, sor, targets, 0);

    /* Over the course of the snipes order, a penalty reserved for `msg.sender` has accumulated in `mor.totalPenalty`. No actual transfers have occured yet -- all the ethers given by the makers as provision are owned by the Mangrove. `sendPenalty` finally gives the accumulated penalty to `msg.sender`. */
    sendPenalty(mor.totalPenalty);
    //+clear+
    return (mor.successCount, mor.totalGot, mor.totalGave);
  }

  /* ## Internal snipes */
  //+clear+
  /* `internalSnipes` works recursively. Going downward, each successive offer is executed until each snipe in the array has been tried. Then the reentrancy lock [is lifted](#internalSnipes/liftReentrancy). Going upward, each offer's `maker` contract is called again with its remaining gas and given the chance to update its offers on the book.

    The last argument is the array index for the current offer. It is initially 0. */
  function internalSnipes(
    MultiOrder memory mor,
    ML.SingleOrder memory sor,
    uint[4][] memory targets,
    uint i
  ) internal {
    /* #### Case 1 : continuation of snipes */
    if (i < targets.length) {
      sor.offerId = targets[i][0];
      sor.offer = offers[sor.base][sor.quote][sor.offerId];
      sor.offerDetail = offerDetails[sor.base][sor.quote][sor.offerId];

      /* If we removed the `isLive` conditional, a single expired or nonexistent offer in `targets` would revert the entire transaction (by the division by `offer.gives` below since `offer.gives` would be 0). We also check that `gasreq` is not worse than specified. A taker who does not care about `gasreq` can specify any amount larger than $2^{24}-1$. A mismatched price will be detected by `execute`. */
      if (
        !isLive(sor.offer) ||
        $$(offerDetail_gasreq("sor.offerDetail")) > targets[i][3]
      ) {
        /* We move on to the next offer in the array. */
        internalSnipes(mor, sor, targets, i + 1);
      } else {
        uint gasused;
        bytes32 makerData;
        bytes32 statusCode;

        require(
          uint96(targets[i][1]) == targets[i][1],
          "mgv/snipes/takerWants/96bits"
        );
        require(
          uint96(targets[i][2]) == targets[i][2],
          "mgv/snipes/takerGives/96bits"
        );
        sor.wants = targets[i][1];
        sor.gives = targets[i][2];

        /* `execute` will adjust `sor.wants`,`sor.gives`, and may attempt to execute the offer if its price is low enough. It is crucial that an error due to `taker` triggers a revert. That way [`statusCode`](#MgvOfferTaking/statusCodes) not in `["mgv/tradeSuccess","mgv/notExecuted"]` means the failure is the maker's fault. */
        /* Post-execution, `sor.wants`/`sor.gives` reflect how much was sent/taken by the offer. We will need it after the recursive call, so we save it in local variables. Same goes for `offerId`, `sor.offer` and `sor.offerDetail`. */
        (gasused, makerData, statusCode) = execute(mor, sor);

        /* In the market order, we were able to avoid stitching back offers after every `execute` since we knew a continuous segment starting at best would be consumed. Here, we cannot do this optimisation since offers in the `targets` array may be anywhere in the book. So we stitch together offers immediately after each `execute`. */
        if (statusCode != "mgv/notExecuted") {
          sor.local = stitchOffers(
            sor.base,
            sor.quote,
            $$(offer_prev("sor.offer")),
            $$(offer_next("sor.offer")),
            sor.local
          );
        }

        {
          /* Keep cached copy of current `sor` values. */
          uint offerId = sor.offerId;
          uint takerWants = sor.wants;
          uint takerGives = sor.gives;
          bytes32 offer = sor.offer;
          bytes32 offerDetail = sor.offerDetail;

          /* We move on to the next offer in the array. */
          internalSnipes(mor, sor, targets, i + 1);

          /* Restore `sor` values from to before recursive call */
          sor.offerId = offerId;
          sor.wants = takerWants;
          sor.gives = takerGives;
          sor.offer = offer;
          sor.offerDetail = offerDetail;
        }

        /* After an offer execution, we may run callbacks and increase the total penalty. As that part is common to market orders and snipes, it lives in its own `postExecute` function. */
        if (statusCode != "mgv/notExecuted") {
          postExecute(mor, sor, gasused, makerData, statusCode);
        }
      }
      /* #### Case 2 : End of snipes */
    } else {
      /* <a id="internalSnipes/liftReentrancy"></a> Now that the snipes is over, we can lift the lock on the book. In the same operation we
      * lift the reentrancy lock, and
      * update the storage

      so we are free from out of order storage writes.
      */
      sor.local = $$(set_local("sor.local", [["lock", 0]]));
      locals[sor.base][sor.quote] = sor.local;
      /* `payTakerMinusFees` sends the fee to the vault, proportional to the amount purchased, and gives the rest to the taker */
      payTakerMinusFees(mor, sor);
      /* In an inverted Mangrove, amounts have been lent by each offer's maker to the taker. We now call the taker. This is a noop in a normal Mangrove. */
      executeEnd(mor, sor);
    }
  }

  /* # General execution */
  /* During a market order or a snipe(s), offers get executed. The following code takes care of executing a single offer with parameters given by a `SingleOrder` within a larger context given by a `MultiOrder`. */

  /* ## Execute */
  /* This function will compare `sor.wants` `sor.gives` with `sor.offer.wants` and `sor.offer.gives`. If the price of the offer is low enough, an execution will be attempted (with volume limited by the offer's advertised volume).

     Summary of the meaning of the return values:
    * `gasused` is the gas consumed by the execution
    * `makerData` is the data returned after executing the offer
    * `statusCode` is an [internal Mangrove status code](#MgvOfferTaking/statusCodes).
  */
  function execute(MultiOrder memory mor, ML.SingleOrder memory sor)
    internal
    returns (
      uint gasused,
      bytes32 makerData,
      bytes32 statusCode
    )
  {
    /* #### `Price comparison` */
    //+clear+
    /* The current offer has a price `p = offerWants ÷ offerGives` and the taker is ready to accept a price up to `p' = takerGives ÷ takerWants`. Comparing `offerWants * takerWants` and `offerGives * takerGives` tels us whether `p < p'`.
     */
    {
      uint offerWants = $$(offer_wants("sor.offer"));
      uint offerGives = $$(offer_gives("sor.offer"));
      uint takerWants = sor.wants;
      uint takerGives = sor.gives;
      /* If the price is too high, we return early.

         Otherwise we now know we'll execute the offer. */
      if (offerWants * takerWants > offerGives * takerGives) {
        return (0, bytes32(0), "mgv/notExecuted");
      }

      /* If `fillWants` is true, we want to give the taker no more than they required. So if the offer does not provide enough, we completely consume it. 

         Conversely, if `fillWants` is false, we want the taker to give as much as they can. So if the offer does not take enough, we completely consume it. 

         Finally, if the offer has price 0 (`offerWants == 0`), we completely consume it. This avoids a division by 0 below where `fillWants` is false and we adjust `sor.wants`  (currently impossible to trigger a) snipes always have `fillWants == true`, and b) taking that branch under a price of 0 implies `takerGives == 0`, but market orders stop when `takerGives == 0`); it does not change the result in the other cases. */
      if (
        (mor.fillWants && offerGives < takerWants) ||
        (!mor.fillWants && offerWants < takerGives) ||
        offerWants == 0
      ) {
        sor.wants = offerGives;
        sor.gives = offerWants;
        /* If we are in neither of the above cases, then the offer will be partially consumed. */
      } else {
        /* If `fillWants` is true, we give `takerWants` to the taker and adjust how much they give based on the offer's price. Note that we round down how much the taker will give. */
        if (mor.fillWants) {
          /* **Note**: We know statically that the offer is live (`offer.gives > 0`) since market orders only traverse live offers and `internalSnipes` check for offer liveness before executing. */
          sor.gives = (offerWants * takerWants) / offerGives;
          /* If `fillWants` is false, we take `takerGives` from the taker and adjust how much they get based on the offer's price. Note that we round down how much the taker will get.*/
        } else {
<<<<<<< HEAD
          /* **Note**: We know statically by outer `else` branch that `offeWants > 0`. */
=======
          /* **Note**: We know statically by outer `else` branch that `offerWants > 0`. */
>>>>>>> adee7748
          sor.wants = (offerGives * takerGives) / offerWants;
        }
      }
    }
    /* The flashloan is executed by call to `flashloan`. If the call reverts, it means the maker failed to send back `sor.wants` `base` to the taker. Notes :
     * `msg.sender` is the Mangrove itself in those calls -- all operations related to the actual caller should be done outside of this call.
     * any spurious exception due to an error in Mangrove code will be falsely blamed on the Maker, and its provision for the offer will be unfairly taken away.
     */
    (bool success, bytes memory retdata) =
      address(this).call(
        abi.encodeWithSelector(this.flashloan.selector, sor, mor.taker)
      );

    /* `success` is true: trade is complete */
    if (success) {
      mor.successCount += 1;
      /* In case of success, `retdata` encodes the gas used by the offer. */
      gasused = abi.decode(retdata, (uint));
      /* `StatusCode` indicates trade success */
      statusCode = bytes32("mgv/tradeSuccess");
      emit MgvEvents.Success(
        sor.base,
        sor.quote,
        sor.offerId,
        mor.taker,
        sor.wants,
        sor.gives
      );

      /* If configured to do so, the Mangrove notifies an external contract that a successful trade has taken place. */
      if ($$(global_notify("sor.global")) > 0) {
        IMgvMonitor($$(global_monitor("sor.global"))).notifySuccess(
          sor,
          mor.taker
        );
      }

      /* We update the totals in the multiorder based on the adjusted `sor.wants`/`sor.gives`. */
      mor.totalGot += sor.wants;
      mor.totalGave += sor.gives;
    } else {
      /* In case of failure, `retdata` encodes a short [status code](#MgvOfferTaking/statusCodes), the gas used by the offer, and an arbitrary 256 bits word sent by the maker.  */
      (statusCode, gasused, makerData) = innerDecode(retdata);
      /* Note that in the `if`s, the literals are bytes32 (stack values), while as revert arguments, they are strings (memory pointers). */
      if (
        statusCode == "mgv/makerRevert" ||
        statusCode == "mgv/makerTransferFail" ||
        statusCode == "mgv/makerReceiveFail"
      ) {
        mor.failCount += 1;

        emit MgvEvents.MakerFail(
          sor.base,
          sor.quote,
          sor.offerId,
          mor.taker,
          sor.wants,
          sor.gives,
          statusCode,
          makerData
        );

        /* If configured to do so, the Mangrove notifies an external contract that a failed trade has taken place. */
        if ($$(global_notify("sor.global")) > 0) {
          IMgvMonitor($$(global_monitor("sor.global"))).notifyFail(
            sor,
            mor.taker
          );
        }
        /* It is crucial that any error code which indicates an error caused by the taker triggers a revert, because functions that call `execute` consider that `statusCode` not in `["mgv/notExecuted","mgv/tradeSuccess"]` should be blamed on the maker. */
      } else if (statusCode == "mgv/notEnoughGasForMakerTrade") {
        revert("mgv/notEnoughGasForMakerTrade");
      } else if (statusCode == "mgv/takerTransferFail") {
        revert("mgv/takerTransferFail");
      } else {
        /* This code must be unreachable. **Danger**: if a well-crafted offer/maker pair can force a revert of `flashloan`, the Mangrove will be stuck. */
        revert("mgv/swapError");
      }
    }

    /* Delete the offer. The last argument indicates whether the offer should be stripped of its provision (yes if execution failed, no otherwise). We delete offers whether the amount remaining on offer is > density or not for the sake of uniformity (code is much simpler). We also expect prices to move often enough that the maker will want to update their price anyway. To simulate leaving the remaining volume in the offer, the maker can program their `makerPosthook` to `updateOffer` and put the remaining volume back in. */
    dirtyDeleteOffer(
      sor.base,
      sor.quote,
      sor.offerId,
      sor.offer,
      statusCode != "mgv/tradeSuccess"
    );
  }

  /* ## flashloan (abstract) */
  /* Externally called by `execute`, flashloan lends money (from the taker to the maker, or from the maker to the taker, depending on the implementation) then calls `makerExecute` to run the maker liquidity fetching code. If `makerExecute` is unsuccessful, `flashloan` reverts (but the larger orderbook traversal will continue). 

  All `flashloan` implementations must `require(msg.sender) == address(this))`. */
  function flashloan(ML.SingleOrder calldata sor, address taker)
    external
    virtual
    returns (uint gasused);

  /* ## Maker Execute */
  /* Called by `flashloan`, `makerExecute` runs the maker code and checks that it can safely send the desired assets to the taker. */

  function makerExecute(ML.SingleOrder calldata sor)
    internal
    returns (uint gasused)
  {
    bytes memory cd = abi.encodeWithSelector(IMaker.makerExecute.selector, sor);

    uint gasreq = $$(offerDetail_gasreq("sor.offerDetail"));
    address maker = $$(offerDetail_maker("sor.offerDetail"));
    uint oldGas = gasleft();
    /* We let the maker pay for the overhead of checking remaining gas and making the call, as well as handling the return data (constant gas since only the first 32 bytes of return data are read). So the `require` below is just an approximation: if the overhead of (`require` + cost of `CALL`) is $h$, the maker will receive at worst $\textrm{gasreq} - \frac{63h}{64}$ gas. */
    /* Note : as a possible future feature, we could stop an order when there's not enough gas left to continue processing offers. This could be done safely by checking, as soon as we start processing an offer, whether `63/64(gasleft-overhead_gasbase-offer_gasbase) > gasreq`. If no, we could stop and know by induction that there is enough gas left to apply fees, stitch offers, etc for the offers already executed. */
    if (!(oldGas - oldGas / 64 >= gasreq)) {
      innerRevert([bytes32("mgv/notEnoughGasForMakerTrade"), "", ""]);
    }

    (bool callSuccess, bytes32 makerData) = restrictedCall(maker,gasreq,cd);

    gasused = oldGas - gasleft();

    if (!callSuccess) {
      innerRevert([bytes32("mgv/makerRevert"), bytes32(gasused), makerData]);
    }

    bool transferSuccess =
      transferTokenFrom(sor.base, maker, address(this), sor.wants);

    if (!transferSuccess) {
      innerRevert(
        [bytes32("mgv/makerTransferFail"), bytes32(gasused), makerData]
      );
    }
  }

  /* ## executeEnd (abstract) */
  /* Called by `internalSnipes` and `internalMarketOrder`, `executeEnd` may run implementation-specific code after all makers have been called once. In [`InvertedMangrove`](#InvertedMangrove), the function calls the taker once so they can act on their flashloan. In [`Mangrove`], it does nothing. */
  function executeEnd(MultiOrder memory mor, ML.SingleOrder memory sor)
    internal
    virtual;

  /* ## Post execute */
  /* At this point, we know `statusCode != "mgv/notExecuted"`. After executing an offer (whether in a market order or in snipes), we
     1. Call the maker's posthook and sum the total gas used.
     2. If offer failed: sum total penalty due to taker and give remainder to maker.
   */
  function postExecute(
    MultiOrder memory mor,
    ML.SingleOrder memory sor,
    uint gasused,
    bytes32 makerData,
    bytes32 statusCode
  ) internal {
    if (statusCode == "mgv/tradeSuccess") {
      beforePosthook(sor);
    }

    uint gasreq = $$(offerDetail_gasreq("sor.offerDetail"));

    /* We are about to call back the maker, giving it its unused gas (`gasreq - gasused`). Since the gas used so far may exceed `gasreq`, we prevent underflow in the subtraction below by bounding `gasused` above with `gasreq`. We could have decided not to call back the maker at all when there is no gas left, but we do it for uniformity. */
    if (gasused > gasreq) {
      gasused = gasreq;
    }

    gasused =
      gasused +
      makerPosthook(sor, gasreq - gasused, makerData, statusCode);

    if (statusCode != "mgv/tradeSuccess") {
      mor.totalPenalty += applyPenalty(sor, gasused, mor.failCount);
    }
  }

  /* ## beforePosthook (abstract) */
  /* Called by `makerPosthook`, this function can run implementation-specific code before calling the maker has been called a second time. In [`InvertedMangrove`](#InvertedMangrove), all makers are called once so the taker gets all of its money in one shot. Then makers are traversed again and the money is sent back to each taker using `beforePosthook`. In [`Mangrove`](#Mangrove), `beforePosthook` does nothing. */

  function beforePosthook(ML.SingleOrder memory sor) internal virtual;

  /* ## Maker Posthook */
  function makerPosthook(
    ML.SingleOrder memory sor,
    uint gasLeft,
    bytes32 makerData,
    bytes32 statusCode
  ) internal returns (uint gasused) {
    /* At this point, statusCode can only be `"mgv/tradeSuccess"`, `"mgv/makerRevert"`, `"mgv/makerTransferFail"` or `"mgv/makerReceiveFail"` */
    bytes memory cd =
      abi.encodeWithSelector(
        IMaker.makerPosthook.selector,
        sor,
        ML.OrderResult({makerData: makerData, statusCode: statusCode})
      );

    address maker = $$(offerDetail_maker("sor.offerDetail"));

    uint oldGas = gasleft();
    /* We let the maker pay for the overhead of checking remaining gas and making the call. So the `require` below is just an approximation: if the overhead of (`require` + cost of `CALL`) is $h$, the maker will receive at worst $\textrm{gasreq} - \frac{63h}{64}$ gas. */
    if (!(oldGas - oldGas / 64 >= gasLeft)) {
      revert("mgv/notEnoughGasForMakerPosthook");
    }

    (bool callSuccess, bytes32 postHookData) = restrictedCall(maker,gasLeft,cd);

    gasused = oldGas - gasleft();

    if (!callSuccess) {
      emit MgvEvents.PosthookFail(sor.base,sor.quote,sor.offerId,postHookData);
    }
  }

  /* ## `restrictedCall` */
  /* Calls an external function with controlled gas expense. A direct call of the form `(,bytes memory retdata) = maker.call{gas}(selector,...args)` enables a griefing attack: the maker uses half its gas to write in its memory, then reverts with that memory segment as argument. After a low-level call, solidity automaticaly copies `returndatasize` bytes of `returndata` into memory. So the total gas consumed to execute a failing offer could exceed `gasreq + overhead_gasbase/n + offer_gasbase` where `n` is the number of failing offers. This yul call only retrieves the first 32 bytes of the maker's `returndata`. */
  function restrictedCall(address callee, uint gasreq, bytes memory cd) internal returns (bool success, bytes32 data) {

    bytes32[1] memory retdata;

    assembly {
      success := call(
        gasreq,
        callee,
        0,
        add(cd, 32),
        mload(cd),
        retdata,
        32
      )
    }

    data = retdata[0];
  }

  /* # Penalties */
  /* Offers are just promises. They can fail. Penalty provisioning discourages from failing too much: we ask makers to provision more ETH than the expected gas cost of executing their offer and penalize them accoridng to wasted gas.

     Under normal circumstances, we should expect to see bots with a profit expectation dry-running offers locally and executing `snipe` on failing offers, collecting the penalty. The result should be a mostly clean book for actual takers (i.e. a book with only successful offers).

     **Incentive issue**: if the gas price increases enough after an offer has been created, there may not be an immediately profitable way to remove the fake offers. In that case, we count on 3 factors to keep the book clean:
     1. Gas price eventually comes down.
     2. Other market makers want to keep the Mangrove attractive and maintain their offer flow.
     3. Mangrove governance (who may collect a fee) wants to keep the Mangrove attractive and maximize exchange volume. */

  //+clear+
  /* After an offer failed, part of its provision is given back to the maker and the rest is stored to be sent to the taker after the entire order completes. In `applyPenalty`, we _only_ credit the maker with its excess provision. So it looks like the maker is gaining something. In fact they're just getting back a fraction of what they provisioned earlier. */
  /*
     Penalty application summary:

   * If the transaction was a success, we entirely refund the maker and send nothing to the taker.
   * Otherwise, the maker loses the cost of `gasused + overhead_gasbase/n + offer_gasbase` gas, where `n` is the number of failed offers. The gas price is estimated by `gasprice`.
   * To create the offer, the maker had to provision for `gasreq + overhead_gasbase/n + offer_gasbase` gas at a price of `offer.gasprice`.
   * We do not consider the tx.gasprice.
   * `offerDetail.gasbase` and `offer.gasprice` are the values of the Mangrove parameters `config.*_gasbase` and `config.gasprice` when the offer was created. Without caching those values, the provision set aside could end up insufficient to reimburse the maker (or to retribute the taker).
   */
  function applyPenalty(
    ML.SingleOrder memory sor,
    uint gasused,
    uint failCount
  ) internal returns (uint) {

    uint gasreq = $$(offerDetail_gasreq("sor.offerDetail"));

    uint provision =
      10**9 *
        $$(offer_gasprice("sor.offer")) *
        (gasreq +
          $$(offerDetail_overhead_gasbase("sor.offerDetail")) +
          $$(offerDetail_offer_gasbase("sor.offerDetail")));

    /* We set `gasused = min(gasused,gasreq)` since `gasreq < gasused` is possible e.g. with `gasreq = 0` (all calls consume nonzero gas). */
    if (gasused > gasreq) {
      gasused = gasreq;
    }

    /* As an invariant, `applyPenalty` is only called when `statusCode` is not in `["mgv/notExecuted","mgv/tradeSuccess"]`, and thus when `failCount > 0`. */
    uint penalty =
      10**9 *
        $$(global_gasprice("sor.global")) *
        (gasused +
          $$(local_overhead_gasbase("sor.local")) /
          failCount +
          $$(local_offer_gasbase("sor.local")));

    if (penalty > provision) {
      penalty = provision;
    }

    /* Here we write to storage the new maker balance. This occurs _after_ possible reentrant calls. How do we know we're not crediting twice the same amounts? Because the `offer`'s provision was set to 0 in storage (through `dirtyDeleteOffer`) before the reentrant calls. In this function, we are working with cached copies of the offer as it was before it was consumed. */
    creditWei($$(offerDetail_maker("sor.offerDetail")), provision - penalty);

    return penalty;
  }

  function sendPenalty(uint amount) internal {
    if (amount > 0) {
      (bool noRevert, ) = msg.sender.call{value: amount}("");
      require(noRevert, "mgv/sendPenaltyReverted");
    }
  }

  /* Post-trade, `payTakerMinusFees` sends what's due to the taker and the rest (the fees) to the vault. Routing through the Mangrove like that also deals with blacklisting issues (separates the maker-blacklisted and the taker-blacklisted cases). */
  function payTakerMinusFees(MultiOrder memory mor, ML.SingleOrder memory sor)
    internal
  {
    /* Should be statically provable that the 2 transfers below cannot return false under well-behaved ERC20s and a non-blacklisted, non-0 target. */

    uint concreteFee = (mor.totalGot * $$(local_fee("sor.local"))) / 10_000;
    if (concreteFee > 0) {
      mor.totalGot -= concreteFee;
      require(
        transferToken(sor.base, vault, concreteFee),
        "mgv/feeTransferFail"
      );
    }
    if (mor.totalGot > 0) {
      require(
        transferToken(sor.base, mor.taker, mor.totalGot),
        "mgv/MgvFailToPayTaker"
      );
    }
  }

  /* # Misc. functions */

  /* Regular solidity reverts prepend the string argument with a [function signature](https://docs.soliditylang.org/en/v0.7.6/control-structures.html#revert). Since we wish to transfer data through a revert, the `innerRevert` function does a low-level revert with only the required data. `innerCode` decodes this data. */
  function innerDecode(bytes memory data)
    internal
    pure
    returns (
      bytes32 statusCode,
      uint gasused,
      bytes32 makerData
    )
  {
    /* The `data` pointer is of the form `[statusCode,gasused,makerData]` where each array element is contiguous and has size 256 bits. */
    assembly {
      statusCode := mload(add(data, 32))
      gasused := mload(add(data, 64))
      makerData := mload(add(data, 96))
    }
  }

  /* <a id="MgvOfferTaking/innerRevert"></a>`innerRevert` reverts a raw triple of values to be interpreted by `innerDecode`.    */
  function innerRevert(bytes32[3] memory data) internal pure {
    assembly {
      revert(data, 96)
    }
  }

  /* `transferTokenFrom` is adapted from [existing code](https://soliditydeveloper.com/safe-erc20) and in particular avoids the
  "no return value" bug. It never throws and returns true iff the transfer was successful according to `tokenAddress`.

    Note that any spurious exception due to an error in Mangrove code will be falsely blamed on `from`.
  */
  function transferTokenFrom(
    address tokenAddress,
    address from,
    address to,
    uint value
  ) internal returns (bool) {
    bytes memory cd =
      abi.encodeWithSelector(IERC20.transferFrom.selector, from, to, value);
    (bool noRevert, bytes memory data) = tokenAddress.call(cd);
    return (noRevert && (data.length == 0 || abi.decode(data, (bool))));
  }

  function transferToken(
    address tokenAddress,
    address to,
    uint value
  ) internal returns (bool) {
    bytes memory cd =
      abi.encodeWithSelector(IERC20.transfer.selector, to, value);
    (bool noRevert, bytes memory data) = tokenAddress.call(cd);
    return (noRevert && (data.length == 0 || abi.decode(data, (bool))));
  }
}<|MERGE_RESOLUTION|>--- conflicted
+++ resolved
@@ -493,11 +493,7 @@
           sor.gives = (offerWants * takerWants) / offerGives;
           /* If `fillWants` is false, we take `takerGives` from the taker and adjust how much they get based on the offer's price. Note that we round down how much the taker will get.*/
         } else {
-<<<<<<< HEAD
-          /* **Note**: We know statically by outer `else` branch that `offeWants > 0`. */
-=======
           /* **Note**: We know statically by outer `else` branch that `offerWants > 0`. */
->>>>>>> adee7748
           sor.wants = (offerGives * takerGives) / offerWants;
         }
       }
@@ -615,7 +611,7 @@
       innerRevert([bytes32("mgv/notEnoughGasForMakerTrade"), "", ""]);
     }
 
-    (bool callSuccess, bytes32 makerData) = restrictedCall(maker,gasreq,cd);
+    (bool callSuccess, bytes32 makerData) = restrictedCall(maker, gasreq, cd);
 
     gasused = oldGas - gasleft();
 
@@ -699,31 +695,32 @@
       revert("mgv/notEnoughGasForMakerPosthook");
     }
 
-    (bool callSuccess, bytes32 postHookData) = restrictedCall(maker,gasLeft,cd);
+    (bool callSuccess, bytes32 postHookData) =
+      restrictedCall(maker, gasLeft, cd);
 
     gasused = oldGas - gasleft();
 
     if (!callSuccess) {
-      emit MgvEvents.PosthookFail(sor.base,sor.quote,sor.offerId,postHookData);
+      emit MgvEvents.PosthookFail(
+        sor.base,
+        sor.quote,
+        sor.offerId,
+        postHookData
+      );
     }
   }
 
   /* ## `restrictedCall` */
   /* Calls an external function with controlled gas expense. A direct call of the form `(,bytes memory retdata) = maker.call{gas}(selector,...args)` enables a griefing attack: the maker uses half its gas to write in its memory, then reverts with that memory segment as argument. After a low-level call, solidity automaticaly copies `returndatasize` bytes of `returndata` into memory. So the total gas consumed to execute a failing offer could exceed `gasreq + overhead_gasbase/n + offer_gasbase` where `n` is the number of failing offers. This yul call only retrieves the first 32 bytes of the maker's `returndata`. */
-  function restrictedCall(address callee, uint gasreq, bytes memory cd) internal returns (bool success, bytes32 data) {
-
+  function restrictedCall(
+    address callee,
+    uint gasreq,
+    bytes memory cd
+  ) internal returns (bool success, bytes32 data) {
     bytes32[1] memory retdata;
 
     assembly {
-      success := call(
-        gasreq,
-        callee,
-        0,
-        add(cd, 32),
-        mload(cd),
-        retdata,
-        32
-      )
+      success := call(gasreq, callee, 0, add(cd, 32), mload(cd), retdata, 32)
     }
 
     data = retdata[0];
@@ -755,7 +752,6 @@
     uint gasused,
     uint failCount
   ) internal returns (uint) {
-
     uint gasreq = $$(offerDetail_gasreq("sor.offerDetail"));
 
     uint provision =
