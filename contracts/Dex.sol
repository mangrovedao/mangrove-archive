// SPDX-License-Identifier: UNLICENSED

pragma solidity ^0.7.0;
// Encode structs
pragma experimental ABIEncoderV2;
// ERC, Maker, Taker interfaces
import "./interfaces.sol";
// Types common to main Dex contract and DexLib
import {DexCommon as DC, DexEvents} from "./DexCommon.sol";
// The purpose of DexLib is to keep Dex under the [Spurious Dragon](https://github.com/ethereum/EIPs/blob/master/EIPS/eip-170.md) 24kb limit.
import "./DexLib.sol";
import "./lib/HasAdmin.sol";

/* # State variables
   This contract describes an orderbook-based exchange ("Dex") where market makers *do not have to provision their offer*. See `DexCommon.sol` for a longer introduction. In a nutshell: each offer created by a maker specifies an address (`maker`) to call upon offer execution by a taker. The Dex transfers the amount to be paid by the taker to the maker, calls the maker, attempts to transfer the amount promised by the maker to the taker, and reverts if it cannot.


   One Dex instance is only an `OFR_TOKEN`/`REQ_TOKEN` market. For a `REQ_TOKEN`/`OFR_TOKEN` market, one should create another Dex instance with the two tokens swapped.

   The state variables are:
 */

contract Dex is HasAdmin {
  /* * The token offers give */
  address public immutable OFR_TOKEN;
  /* * The token offers want */
  address public immutable REQ_TOKEN;
  /* * The contract who deployed the dex */
  address private immutable DEPLOYER;
  /* The signature of the low-level swapping function. */
  bytes4 immutable SWAPPER;

  /* * An offer `id` is defined by two structs, `Offer` and `OfferDetail`, defined in `DexCommon.sol`.
   * `offers[id]` contains pointers to the `prev`ious (better) and `next` (worse) offer in the book, as well as the price and volume of the offer (in the form of two absolute quantities, `wants` and `gives`).
   * `offerDetails[id]` contains the market maker's address (`maker`), the amount of gas required by the offer (`gasreq`) as well cached values for the global `gasbase` and `gasprice` when the offer got created (see `DexCommon` for more on `gasbase` and `gasprice`).
   */
  mapping(uint => DC.Offer) private offers;
  mapping(uint => DC.OfferDetail) private offerDetails;

  /* * Makers provision their possible penalties in the `freeWei` mapping.

       Offers specify the amount of gas they require for successful execution (`gasreq`). To minimize book spamming, market makers must provision a *penalty*, which depends on their `gasreq`. This provision is deducted from their `freeWei`. If an offer fails, part of that provision is given to the taker, as compensation. The exact amount depends on the gas used by the offer before failing.

       The Dex keeps track of their available balance in the `freeWei` map, which is decremented every time a maker creates a new offer (new offer creation is in `DexLib`, see `writeOffer`), and modified on offer updates/cancelations/takings.
   */
  mapping(address => uint) private freeWei;

  /* * `lastId` is a counter for offer ids, incremented every time a new offer is created. It can't go above 2^32-1. */
  uint private lastId;

  /* * <a id="Dex/definition/open"></a>
     In case of emergency, the Dex can be shutdown by setting `open = false`. It cannot be reopened. When a Dex is closed, the following operations are disabled :
       * Executing an offer
       * Sending ETH to the Dex (the normal way, usual shenanigans are possible)
       * Creating a new offer
       * Updating an offer
   */
  bool public open = true;
  /* * If `reentrancyLock` is > 1, orders may not be added nor executed.

       Reentrancy during offer execution is not considered safe:
       * during execution, an offer could consume other offers further up in the book, effectively frontrunning the taker currently executing the offer.
       * it could also cancel other offers, creating a discrepancy between the advertised and actual market price at no cost to the maker.
       * an offer insertion consumes an unbounded amount of gas (because it has to be correctly placed in the book).

       Note: An optimization in the `marketOrder` function relies on reentrancy being forbidden.
   */
  uint public reentrancyLock = 1;

  /* `best` is a struct with a single field holding the current best offer id. The id is wrapped in a struct so it can be passed to `DexLib`. */
  DC.UintContainer public best;

  /*
  # Dex Constructor

  A new Dex instance manages one side of a book; it offers `OFR_TOKEN` in return for `REQ_TOKEN`. To initialize a new instance, the deployer must provide initial configuration (see `DexCommon.sol` for more on configuration parameters):
  */
  constructor(
    /* * `OFR_TOKEN` ERC20 contract */
    address _OFR_TOKEN,
    /* * `REQ_TOKEN` ERC20 contract */
    address _REQ_TOKEN,
    /* determines whether the taker or maker does the flashlend */
    bool takerLends
  ) HasAdmin() {
    DEPLOYER = msg.sender;
    /* In a 'normal' mode of operation, takers lend the liquidity to the maker. */
    /* In an 'arbitrage' mode of operation, takers come ask the makers for liquidity. */
    SWAPPER = takerLends
      ? DexLib.swapTokens.selector
      : DexLib.invertedSwapTokens.selector;
    OFR_TOKEN = _OFR_TOKEN;
    REQ_TOKEN = _REQ_TOKEN;
    emit DexEvents.NewDex(address(this), _OFR_TOKEN, _REQ_TOKEN);
  }

  /*
  # Gatekeeping

  Gatekeeping functions start with `require` and are safety checks called in various places.
  */

  /* `requireNoReentrancyLock` protects modifying the book while an order is in progress. */
  function requireNoReentrancyLock() internal view {
    require(reentrancyLock < 2, "dex/reentrancyLocked");
  }

  /* `requireOpenMarket` protects against operations listed [next to the definition of `open`](#Dex/definition/open). */
  function requireOpenMarket() internal view {
    require(open, "dex/closed");
  }

  /* `closeMarket` irreversibly closes the market. */
  function closeMarket() external adminOnly {
    open = false;
    emit DexEvents.CloseMarket();
  }

  /* # Maker operations
     ## New Offer */
  //+clear+
  /* In the Dex, makers and takers call separate functions. Market makers call `newOffer` to fill the book, and takers call functions such as `simpleMarketOrder` to consume it.  */
  //+clear+

  /* The function `newOffer` is for market makers only; no match with the existing book is done. Makers specify how much `REQ_TOKEN` they `want` and how much `OFR_TOKEN` they are willing to `give`. They also specify how much gas should be given when executing their offer.

 _`gasreq` will determine the penalty provision set aside by the Dex from the market maker's `freeWei` balance._

  Offers are always inserted at the correct place in the book (for more on the book data structure, see `DexCommon.sol`). This requires walking through offers to find the correct insertion point. As in [Oasis](https://github.com/daifoundation/maker-otc/blob/master/src/matching_market.sol#L129), Makers should find the id of an offer close to theirs and provide it as `pivotId`.

  An offer cannot be inserted in a closed market, nor when reentrancy is disabled.

  No more than 2^32^-1 offers can ever be created.

  The [actual content of the function](#DexLib/definition/newOffer) is in `DexLib`, due to size limitations.
  */
  function newOffer(
    uint wants,
    uint gives,
    uint gasreq,
    uint pivotId
  ) external returns (uint) {
    requireOpenMarket();
    requireNoReentrancyLock();
    uint newLastId = ++lastId;
    require(uint32(newLastId) == newLastId, "dex/offerIdOverflow");
    return
<<<<<<< HEAD
      DexLib.writeOffer(
        config,
=======
      DexLib.newOffer(
        config(),
>>>>>>> a0c747c3
        freeWei,
        offers,
        offerDetails,
        best,
        newLastId,
        wants,
        gives,
        gasreq,
        pivotId,
        false
      );
  }

  /* ## Update Offer */
  //+clear+
  /* Very similar to `newOffer`, `updateOffer` uses the same code from `DexLib` (`writeOffer`). Makers should use it for updating live offers, but also to save on gas by reusing old, already consumed offers. A pivotId should still be given, to replace the offer at the right book position. It's OK to give the offers' own id as a pivot. */
  function updateOffer(
    uint wants,
    uint gives,
    uint gasreq,
    uint pivotId,
    uint offerId
  ) public returns (uint) {
    requireNoReentrancyLock();
    emit DexEvents.UpdateOffer(wants, gives, gasreq, offerId);

    DC.Offer memory offer = offers[offerId];
    stitchOffers(offer.prev, offer.next);
    if (!DC.isOffer(offer)) {
      return 0; //no effect on offers absent from the offer book
    }

    if (gives == 0) {
      delete offers[offerId];
      delete offerDetails[offerId];
      return 0;
    } else {
      requireOpenMarket();
      return
        DexLib.writeOffer(
          config,
          freeWei,
          offers,
          offerDetails,
          best,
          offerId,
          wants,
          gives,
          gasreq,
          pivotId,
          true
        );
    }
  }

  /* ## Cancel Offer */
  //+clear+
  /* `cancelOffer` is a simple convenience wrapper around `updateOffer`. */
  function cancelOffer(uint offerId) external {
    updateOffer(0, 0, 0, 0, offerId);
  }

  /* ## Provisioning
  Market makers must have enough provisions for possible penalties. These provisions are in ETH. Every time a new offer is created, the `freeWei` balance is decreased by the amount necessary to provision the offer's maximum possible penalty. */
  //+clear+

  /* A transfer with enough gas to the Dex will increase the caller's available `freeWei` balance. _You should send enough gas to execute this function when sending money to the Dex._  */
  receive() external payable {
    requireOpenMarket();
    DexLib.creditWei(freeWei, msg.sender, msg.value);
  }

  /* The remaining balance of a Maker (excluding the penalties currently locked in pending offers) can read with `balanceOf(address)` and withdrawn with `withdraw(uint)`.*/
  function balanceOf(address maker) external view returns (uint) {
    return freeWei[maker];
  }

  /* Any provision not currently held to secure an offer's possible penalty is available for withdrawal. */
  function withdraw(uint amount) external returns (bool success) {
    /* Since we only ever send money to the caller, we do not need to provide any particular amount of gas, the caller can manage that themselves. Still, as nonzero value calls provide a 2300 gas stipend, a `withdraw(0)` would trigger a call with actual 0 gas. */
    //if (amount == 0) return;
    //+clear+
    DexLib.debitWei(freeWei, msg.sender, amount);
    (success, ) = msg.sender.call{gas: 0, value: amount}("");
  }

  /* # Taker operations */
  //+clear+

  /* ## Market Order */
  //+clear+
  /*  `simpleMarketOrder` walks the book and takes offers up to a certain volume of `OFR_TOKEN` and for a maximum average price. */
  function simpleMarketOrder(uint takerWants, uint takerGives) external {
    marketOrder(takerWants, takerGives, 0, best.value);
  }

  /* The lower-level `marketOrder` can:
   * collect a list of failed offers for further processing (see [punishment for failing offers](#dex.sol-punishment-for-failing-offers)).
   * start walking the OB from any offerId (`0` to start from the best offer).
   */
  //+ignore+ ask for a volume by setting takerWants to however much you want and
  //+ignore+ takerGive to max_uint. Any price will be accepted.

  //+ignore+ ask for an average price by setting takerGives such that gives/wants is the price

  //+ignore+ there is no limit price setting

  //+ignore+ setting takerWants to max_int and takergives to however much you're ready to spend will
  //+ignore+ not work, you'll just be asking for a ~0 price.

  /* During execution, we store some values in a memory struct to avoid solc's [stack too deep errors](https://medium.com/coinmonks/stack-too-deep-error-in-solidity-608d1bd6a1ea) that can occur when too many local variables are used. */
  struct OrderData {
    DC.Config config;
    uint initialTakerWants;
    uint pastOfferId;
<<<<<<< HEAD
    uint offerId;
=======
    uint numFailures;
>>>>>>> a0c747c3
  }

  function marketOrder(
    /*   ### Arguments */
    /* A taker calling this function wants to receive `takerWants` `OFR_TOKEN` in return
       for at most `takerGives` `REQ_TOKEN`.

       A regular market order will have `punishLength = 0`, and `offerId = 0`. Any other `punishLength` and `offerId` are for book cleaning (see [`punishingMarketOrder`](#Dex/definition/punishingMarketOrder)).
     */
    uint takerWants,
    uint takerGives,
    uint punishLength,
    uint offerId
  )
    public
    returns (
      /* The return value is used for book cleaning: it contains a list (of length `2 * punishLength`) of the offers that failed during the market order, along with the gas they used before failing. */
      uint[2][] memory
    )
  {
    /* ### Checks */
    //+clear+
    /* For the market order to even start, the market needs to be both open (that is, not irreversibly closed following emergency action), and not currently protected from reentrancy. */
    requireOpenMarket();
    requireNoReentrancyLock();

    /* Since amounts stored in offers are 96 bits wide, checking that `takerWants` fits in 160 bits prevents overflow during the main market order loop. */
    require(
      uint160(takerWants) == takerWants,
      "dex/marketOrder/takerWants/160bits"
    );

    /* ### Initialization */
    //+clear+
    /* The market order will operate as follows : it will go through offers from best to worse, starting from `offerId`, and: */
    /* * will maintain remaining `takerWants` and `takerGives` values. Their initial ratio is the average price the taker will accept. Better prices may be found early in the book, and worse ones later.
     * will not set `prev`/`next` pointers to their correct locations at each offer taken (this is an optimization enabled by forbidding reentrancy).
     * after consuming a segment of offers, will connect the `prev` and `next` neighbors of the segment's ends.
     * Will maintain an array of pairs `(offerId, gasUsed)` to identify failed offers. Look at [punishment for failing offers](#dex.sol-punishment-for-failing-offers) for more information. Since there are no extensible in-memory arrays, `punishLength` should be an upper bound on the number of failed offers. */
    DC.Offer memory offer = offers[offerId];
    /* This check is subtle. We believe the only check that is really necessary here is `offerId != 0`, because any other wrong offerId would point to an empty offer, which would be detected upon division by `offer.gives` in the main loop (triggering a revert). However, with `offerId == 0`, we skip the main loop and try to stitch `pastOfferId` with `offerId`. Basically at this point we're "trusting" `offerId`. This sets `best = 0` and breaks the offer book if it wasn't empty. Out of caution we do a more general check and make sure that the offer exists. */
    require(DC.isOffer(offer), "dex/marketOrder/noSuchOffer");
    /* We pack some data in a memory struct to prevent stack too deep errors. */
    OrderData memory orderData =
      OrderData({
<<<<<<< HEAD
        minOrderSize: config.density * config.gasbase * 1000,
        initialTakerWants: takerWants,
        pastOfferId: offer.prev,
        offerId: offerId
      });

    uint numFailures = 0;
=======
        config: config(), /* Here we convert one of the operands to `uint` so the multiplication is not truncated. */
        initialTakerWants: takerWants,
        pastOfferId: offer.prev,
        numFailures: 0
      });

    uint minOrderSize = orderData.config.density * orderData.config.gasbase;

>>>>>>> a0c747c3
    uint[2][] memory failures = new uint[2][](punishLength);

    reentrancyLock = 2;

    uint localTakerWants;
    uint localTakerGives;

    /* ### Main loop */
    //+clear+
    /* Offers are looped through until:
     * the remaining amount wanted by the taker is smaller than the current minimum offer size,
     * or `offerId == 0`, which means we've gone past the end of the book. */
    while (takerWants >= minOrderSize && offerId != 0) {
      /* #### `makerWouldWant` */
      //+clear+
      /* The current offer has a price <code>_p_ = offer.wants/offer.gives</code>. `makerWouldWant` is the amount of `REQ_TOKEN` the offer would require at price _p_ to provide `takerWants` `OFR_TOKEN`. Computing `makeWouldWant` gives us both a test that _p_ is an acceptable price for the taker, and the amount of `REQ_TOKEN` to send to the maker.

    **Note**: We never check that `offerId` is actually a `uint32`, or that `offerId` actually points to an offer: it is not possible to insert an offer with an id larger than that, and a wrong `offerId` will point to a zero-initialized offer, which will revert the call when dividing by `offer.gives`.

   **Note**: Since `takerWants` fits in 160 bits and `offer.wants` fits in 96 bits, the multiplication does not overflow. Since division rounds towards 0, the maker may have to accept a price slightly worse than expected.
       */
      uint makerWouldWant = (takerWants * offer.wants) / offer.gives;

      /* We set `makerWouldWant > 0` to prevent takers from leaking money out of makers for free. */
      if (makerWouldWant == 0) makerWouldWant = 1;

      /* #### Offer taken */
      if (makerWouldWant <= takerGives) {
        /* If the current offer is good enough for the taker can accept, we compute how much the taker should give/get. */
        (localTakerWants, localTakerGives) = offer.gives < takerWants
          ? (offer.gives, offer.wants)
          : (takerWants, makerWouldWant);

        /* Execute the offer after loaning money to the maker. The last argument to `executeOffer` is `true` to flag that pointers shouldn't be updated (thus saving writes). The returned values are explained below: */
        (bool success, uint gasUsedIfFailure, bool deleted) =
          executeOffer(
<<<<<<< HEAD
            orderData.offerId,
            offer,
            offerDetails[orderData.offerId],
=======
            orderData.config.density,
            orderData.config.gasbase,
            offerId,
            offer,
>>>>>>> a0c747c3
            localTakerWants,
            localTakerGives,
            true
          );

        /* `success` means that the maker delivered `localTakerWants` `OFR_TOKEN` to the taker. We update the total amount wanted and spendable by the taker (possibly changing the remaining average price). */
        if (success) {
          emit DexEvents.Success(
            offerId,
            localTakerWants,
            localTakerGives,
            deleted
          );
          takerWants -= localTakerWants;
          takerGives -= localTakerGives;
          /*
          If `!success`, the maker failed to deliver `localTakerWants`. In that case `gasUsedIfFailure` is nonzero and will be used to apply a penalty (penalties are applied in proportion with wasted gas).

          Note that partial fulfillment of the amount requested in `localTakerWants` is not taken into account. Any delivery strictly less than `localTakerWants` will trigger a rollback and be considered a failure.
          */
        } else {
          emit DexEvents.Failure(offerId, localTakerWants, localTakerGives);
          /* For penalty application purposes (never triggered if `punishLength = 0`), store the offer id and the gas wasted by the maker */
<<<<<<< HEAD
          if (numFailures < punishLength) {
            failures[numFailures] = [offerId, gasUsedIfFailure];
            numFailures++;
=======
          if (orderData.numFailures < punishLength) {
            failures[orderData.numFailures] = [offerId, gasUsedIfFailure];
            orderData.numFailures++;
>>>>>>> a0c747c3
          }
        }
        /* Finally, update `offerId`/`offer` to the next available offer _only if the current offer was deleted_.

           Let _r~1~_, ..., _r~n~_ the successive values taken by `offer` each time the current while loop's test is executed.
           Also, let _r~0~_ = `offers[pastOfferId]` be the offer immediately better
           than _r~1~_.
           After the market order loop ends, we will restore the doubly linked
           list by connecting _r~0~_ to _r~n~_ through their `prev`/`next`
           pointers. Assume that currently, `offer` is _r~i~_. Should
        we update `offer` to some _r~i+1~_ or is _i_ = _n_?

         * If _r~i~_ was `deleted`, we may or may not be at the last loop iteration, but we will stitch _r~0~_ to some _r~j~_, _j > i_, so we update `offer` to _r~i+1~_ regardless.
          * if _r~i~_ was not `deleted`, we are at the last loop iteration (see why below). So we will stitch _r~0~_ to _r~i~_ = _r~n~_. In that case, we must not update `offer`.

          Note that if the invariant _"not `deleted` → end of `while` loop"_ does not hold, the market order is completely broken.


            Proof that we are at the last iteration of the while loop: if what's left in the offer after a successful execution is above the minimum size offer, we update the offer and keep it in the book: in `executeOffer`, the offer is not deleted iff the test below passes (variables renamed for clarity):
           ```
           success &&
           gives - localTakerwants >=
             density * (gasreq + gasbase*1000)
           ```
<<<<<<< HEAD
          By `DexLib.setConfig`, `density * gasbase*1000 > 0`, so by the test above `offer.gives - localTakerWants > 0`, so by definition of `localTakerWants`, `localTakerWants == takerWants`. So after updating `takerWants` (the line `takerWants -= localTakerWants`), we have
=======
          By the `Sauron` contract, `density * gasbase > 0`, so by the test above `offer.gives - localTakerWants > 0`, so by definition of `localTakerWants`, `localTakerWants == takerWants`. So after updating `takerWants` (the line `takerWants -= localTakerWants`), we have
>>>>>>> a0c747c3
          ```
           takerWants == 0 < density * gasbase*1000
          ```
          And so the loop ends.
        */
        if (deleted) {
          offerId = offer.next;
          offer = offers[offerId];
        }
        /* #### Offer not taken */
        //+clear+
        /* This branch is selected if the current offer is strictly worse than the taker can accept. Currently, we interrupt the loop and let the taker leave with less than they asked for (but at a correct price). We could also revert instead of breaking; this could be a configurable flag for the taker to pick. */
      } else {
        break;
      }
    }
    /* ### Post-while loop */
    //+clear+
    /* `applyFee` extracts the fee from the taker, proportional to the amount purchased (which is `initialTakerWants - takerWants`). */
    applyFee(orderData.config.fee, orderData.initialTakerWants - takerWants);
    reentrancyLock = 1;
    /* After exiting the loop, we connect the beginning & end of the segment just consumed by the market order. */
    stitchOffers(orderData.pastOfferId, offerId);

    /* The `failures` array initially has size `punishLength`. To remember the number of failures actually stored in `failures` (which can be strictly less than `punishLength`), we store `numFailures` in the length field of `failures`. This also saves on the amount of memory copied in the return value.

       The line below is hackish though, and we may want to just return a `(uint,uint[2][])` pair.
    */
<<<<<<< HEAD
    assembly {
      mstore(failures, numFailures)
=======
    {
      uint numFailures = orderData.numFailures;
      assembly {
        mstore(failures, numFailures)
      }
>>>>>>> a0c747c3
    }
    return failures;
  }

  /* ## Sniping */
  //+clear+
  /* `snipe` takes a single offer from the book, at whatever price is induced by the offer. */
<<<<<<< HEAD
  function snipe(
    uint offerId,
    uint version,
    uint takerWants
  ) external returns (bool) {
    uint[3][] memory targets = new uint[3][](1);
    targets[0] = [offerId, version, takerWants];
=======
  function snipe(uint offerId, uint takerWants) external returns (bool) {
    uint[2][] memory targets = new uint[2][](1);
    targets[0] = [offerId, takerWants];
>>>>>>> a0c747c3
    uint[2][] memory failures = internalSnipes(targets, 1);
    return (failures.length == 0);
  }

  //+clear+
  /*
     From an array of _n_ `(offerId, takerWants)` pairs (encoded as a `uint[2][]` of size _2n_)
     execute each snipe in sequence.

     Also accepts an optional `punishLength` (as in
    `marketOrder`). Returns an array of size at most
    twice `punishLength` containing info on failed offers. Only existing offers can fail: if an offerId is invalid, it will just be skipped. **You should probably set `punishLength` to 1.**
      */
  function internalSnipes(uint[3][] memory targets, uint punishLength)
    public
    returns (uint[2][] memory)
  {
    /* ### Pre-loop Checks */
    //+clear+
    requireOpenMarket();
    requireNoReentrancyLock();

    /* ### Pre-loop initialization */
    //+clear+

    DC.Config memory _config = config();
    uint takerGot;
    uint numFailures;
    uint[2][] memory failures = new uint[2][](punishLength);
    reentrancyLock = 2;
    /* ### Main loop */
    //+clear+

    for (uint i = 0; i < targets.length; i++) {
      /* ### In-loop initilization */
      /* At each iteration, we extract the current `offerId` and `takerWants` */
      uint offerId = targets[i][0];
      uint version = targets[i][1];
      uint takerWants = targets[i][2];
      DC.Offer memory offer = offers[offerId];
      DC.OfferDetail memory offerDetail = offerDetails[offerId];
      /* If we removed the `isOffer` conditional, a single expired or nonexistent offer in `targets` would revert the entire transaction (by the division by `offer.gives` below). If the taker wants the entire order to fail if at least one offer id is invalid, it suffices to set `punishLength > 0` and check the length of the return value. */
      if (DC.isOffer(offer) && offerDetail.version <= version) {
        /* `localTakerWants` bounds the amount requested by the taker by the maximum amount on offer. It also obviates the need to check the size of `takerWants`: while in a market order we must compare the price a taker accepts with the offer price, here we just accept the offer's price. So if `takerWants` does not fit in 96 bits (the size of `offer.gives`), it won't be used in the line below. */
        uint localTakerWants =
          offer.gives < takerWants ? offer.gives : takerWants;

        /* `localTakerGives` is the amount to be paid using the price induced by the offer. */
        uint localTakerGives = (localTakerWants * offer.wants) / offer.gives;

        /* We set `localTakerGives > 0` to prevent takers from leaking money out of makers for free. */
        if (localTakerGives == 0) localTakerGives = 1;

        /* We execute the offer with the flag `dirtyDeleteOffer` set to `false`, so the offers before and after the selected one get stitched back together. */
<<<<<<< HEAD
        (bool success, uint gasUsedIfFailure, bool deleted) =
          executeOffer(
            offerId,
            offer,
            offerDetail,
=======
        (bool success, uint gasUsedIfFailure, ) =
          executeOffer(
            _config.density,
            _config.gasbase,
            offerId,
            offer,
>>>>>>> a0c747c3
            localTakerWants,
            localTakerGives,
            false
          );
        /* For punishment purposes (never triggered if `punishLength = 0`), we store the offer id and the gas wasted by the maker */
        if (success) {
          emit DexEvents.Success(
            offerId,
            localTakerWants,
            localTakerGives,
            deleted
          );
          takerGot += localTakerWants;
        } else {
          emit DexEvents.Failure(offerId, localTakerWants, localTakerGives);
          if (numFailures < punishLength) {
            failures[numFailures] = [offerId, gasUsedIfFailure];
            numFailures++;
          }
        }
      }
    }
    /* `applyFee` extracts the fee from the taker, proportional to the amount purchased */
    applyFee(_config.fee, takerGot);
    reentrancyLock = 1;
    /* The `failures` array initially has size `punishLength`. To remember the number of failures actually stored in `failures` (which can be strictly less than `punishLength`), we store `numFailures` in the length field of `failures`. This also saves on the amount of memory copied in the return value.

       The line below is hackish though, and we may want to just return a `(uint,uint[2][])` pair.
    */
    assembly {
      mstore(failures, numFailures)
    }
    return failures;
  }

  /* # Low-level offer deletion */
  /* Offer deletion is used when an offer has been consumed below the absolute dust limit and when an offer has failed. There are 2 steps to deleting an offer with id `id`: */
  //+clear+
  /* 1. Zero out `offers[id]` and `offerDetails[id]`. Apart from setting `offers[id].gives` to 0 (which is how we detect invalid offers), the rest is just for the gas refund. */
  function dirtyDeleteOffer(uint offerId) internal {
    offers[offerId].gives = 0;
  }

  /* 2. Connect the predecessor and sucessor of `id` through their `next`/`prev` pointers. For more on the book structure, see `DexCommon.sol`. This step is not necessary during a market order, so we only call `dirtyDeleteOffer` */
  function stitchOffers(uint past, uint future) internal {
    if (past != 0) {
      offers[past].next = uint32(future);
    } else {
      best.value = future;
    }

    if (future != 0) {
      offers[future].prev = uint32(past);
    }
  }

  /* # Low-level offer execution */
  //+clear+

  /* Both forms of sniping and market orders use the functions below, which execute (part of) an offer and return information about the execution.

     ## Offer execution
  */
  //+clear+
  /* The parameters `takerWants` and `takerGives` induce a price. This is an unsafe, internal function. Most importantly, it does not check that `takerWants/takerGives == offer.gives/offer.wants`, nor that `takerWants <= offer.gives`. Callers must do both of those checks, or various terrible things might happen: market makers may be asked for a price they did not commit to, and `uint` underflow may keep the offer after execution with a _much_ bigger `gives`.

  It would be nice to do those checks right here, in `executeOffer`. But market orders must make price computations necessary to those checks _before_ calling `executeOffer` anyway, so they can decide whether the offer should be executed at all or not. To save gas, we don't redo the checks here. */
  function executeOffer(
    uint density,
    uint gasbase,
    uint offerId,
    DC.Offer memory offer,
    DC.OfferDetail memory offerDetail,
    uint takerWants,
    uint takerGives,
    /* The last argument, `dirtyDelete`, is here for market orders: if true, `next`/`prev` pointers around the deleted offer are not reset properly. */
    bool dirtyDelete
  )
    internal
    returns (
      /* The return values indicate:
       * whether the maker `success`fully completed the transaction (failure of the taker to pay the initial amount triggers a revert),
       * (in case of failure) how much gas the maker consumed, and
       * whether the offer was deleted from the book (whether due to failure or because it has become dust). */
      bool success,
      uint gasUsedIfFailure,
      bool deleted
    )
  {
    /* `executeOffer` and `flashSwapTokens` are separated for clarity, but `flashSwapTokens` is only used by `executeOffer`. It manages the actual work of flashloaning tokens and applying penalties. */
    (success, gasUsedIfFailure) = flashSwapTokens(
      gasbase,
      offerId,
      offerDetail,
      takerWants,
      takerGives
    );

    /* After execution, there are four possible outcomes, along 2 axes: the transaction was successful (or not), the offer was consumed to below the absolute dust limit (or not).

    If the transaction was successful and the offer was not consumed too much, it stays on the book with updated values.

    Note how we use `config.gasbase` instead of `offerDetail.gasbase` to check dust limit. `offerDetail.gasbase` is used to correctly apply penalties; here we are making sure the offer  is still good enough according to the current configuration.

    */
    if (
      success &&
<<<<<<< HEAD
      offer.gives - takerWants >=
      config.density * (offerDetail.gasreq + config.gasbase * 1000)
=======
      offer.gives - takerWants >= density * (offerDetail.gasreq + gasbase)
>>>>>>> a0c747c3
    ) {
      offers[offerId].gives = uint96(offer.gives - takerWants);
      offers[offerId].wants = uint96(offer.wants - takerGives);
      deleted = false;
      /* Otherwise, it will be deleted. */
    } else {
      dirtyDeleteOffer(offerId);
      if (!dirtyDelete) {
        stitchOffers(offer.prev, offer.next);
      }
      deleted = true;
    }
  }

  /* ## Flash swap */
  //+clear+
  /*
     We continue to drill down `executeOffer`. The function `flashSwapTokens` has 2 roles :
  1. measure gas used by executing the offer
  2. invoke penalty application,   */
  function flashSwapTokens(
    uint gasbase,
    uint offerId,
    DC.OfferDetail memory offerDetail,
    uint takerWants,
    uint takerGives
  ) internal returns (bool, uint) {
    /* We start by saving the amount of gas currently available so we can measure how much we spent later. */
    uint oldGas = gasleft();

    /* We will slightly overapproximate the gas consumed by the maker since some local operations will take place in addition to the call; the total cost must not exceed `config.gasbase`.

    Note that we use `config.gasbase`, not `offerDetail.gasbase`. `gasbase` is cached in `offerDetail` for the purpose of applying penalties; when checking if it's worth going through with taking an offer, we look at the most up-to-date `gasbase` value.
    */
<<<<<<< HEAD
    require(
      oldGas >= offerDetail.gasreq + config.gasbase * 1000,
      "dex/unsafeGasAmount"
    );
=======
    require(oldGas >= offerDetail.gasreq + gasbase, "dex/unsafeGasAmount");
>>>>>>> a0c747c3

    /* The flashswap is executed by delegatecall to `SWAPPER`. If the call reverts, it means the maker failed to send back `takerWants` `OFR_TOKEN` to the taker. If the call succeeds, `retdata` encodes a boolean indicating whether the taker did send enough to the maker or not. */
    (bool noRevert, bytes memory retdata) =
      address(DexLib).delegatecall(
        abi.encodeWithSelector(
          SWAPPER,
          OFR_TOKEN,
          REQ_TOKEN,
          offerId,
          takerGives,
          takerWants,
          offerDetail
        )
      );
    /* In both cases, we call `applyPenalty`, which splits the provisioned penalty (set aside during the `writeOffer` call which created the offer (as it currently is). Some of the penalty goes to the taker, and the rest to the maker. */
    if (noRevert) {
      bool takerPaid = abi.decode(retdata, (bool));
      require(takerPaid, "dex/takerFailToPayMaker");
      applyPenalty(true, 0, offerDetail);
      return (true, 0);
    } else {
      uint gasUsed = oldGas - gasleft();
      applyPenalty(false, gasUsed, offerDetail);
      return (false, gasUsed);
    }
  }

  /* Post-trade, `applyFee` reaches back into the taker's pocket and extract a fee on the total amount of `OFR_TOKEN` transferred to them. */
  function applyFee(uint fee, uint amount) internal {
    if (amount > 0) {
      // amount is at most 160 bits wide and fee it at most 14 bits wide.
      uint concreteFee = (amount * fee) / 10000;
      bool success =
        DexLib.transferToken(OFR_TOKEN, msg.sender, admin, concreteFee);
      require(success, "dex/takerFailToPayDex");
    }
  }

  /* ## Penalties */
  //+clear+
  /* After any offer executes, or after calling a punishment function, `applyPenalty` sends part of the provisioned penalty to the maker, and part to the taker. */
  function applyPenalty(
    bool success,
    uint gasUsed,
    DC.OfferDetail memory offerDetail
  ) internal {
    /* We set `gasDeducted = min(gasUsed,gasreq)` since `gasreq < gasUsed` is possible (e.g. with `gasreq = 0`). */
    uint gasDeducted =
      gasUsed < offerDetail.gasreq ? gasUsed : offerDetail.gasreq;

    /*
       Then we apply penalties:

       * If the transaction was a success, we entirely refund the maker and send nothing to the taker.

       * Otherwise, the maker loses the cost of `gasDeducted + gasbase*1000` gas. The gas price is estimated by `gasprice`.

         Note that to create the offer, the maker had to provision for `gasreq + gasbase*1000` gas.

         Note that `offerDetail.gasbase` and `offerDetail.gasprice` are the values of the Dex parameters `config.gasbase` and `config.gasprice` when the offer was createdd. Without caching, the provision set aside could be insufficient to reimburse the maker (or to compensate the taker).

     */
    uint released =
      offerDetail.gasprice *
        (
          success
            ? offerDetail.gasreq + offerDetail.gasbase * 1000
            : offerDetail.gasreq - gasDeducted
        );

    DexLib.creditWei(freeWei, offerDetail.maker, released);

    if (!success) {
      uint amount =
        offerDetail.gasprice * (offerDetail.gasbase * 1000 + gasDeducted);
      emit DexEvents.Transfer(msg.sender, amount);
      bool noRevert;
      (noRevert, ) = msg.sender.call{gas: 0, value: amount}("");
    }
  }

  /* # Punishment for failing offers */
  //+clear+

  /* Offers are just promises. They can fail. Penalty provisioning discourages from failing too much: we ask makers to provision more ETH than the expected gas cost of executing their offer and punish them accoridng to wasted gas.

     Under normal circumstances, we should expect to see bots with a profit expectation dry-running offers locally and executing `snipe` on failing offers, collecting the penalty. The result should be a mostly clean book for actual takers (i.e. a book with only successful offers).

     **Incentive issue**: if the gas price increases enough after an offer has been created, there may not be an immediately profitable way to remove the fake offers. In that case, we count on 3 factors to keep the book clean:
     1. Gas price eventually comes down.
     2. Other market makers want to keep the Dex attractive and maintain their offer flow.
     3. Dex administrators (who may collect a fee) want to keep the Dex attractive and maximize exchange volume.

We introduce convenience functions `punishingMarketOrder` and `punishingSnipes` so bots do not have to run their own contracts. They work by executing a sequence of offers, then reverting all the trades (whatever happened). The revert data contains the list of failed offers, which are then punished. */

  /* ## Snipes */
  //+clear+
  /* Run and revert a sequence of snipes so as to collect `offerId`s that are failing.
   `punishLength` is the number of failing offers one is trying to catch. */
  function punishingSnipes(uint[2][] calldata targets, uint punishLength)
    external
  {
    /* We do not directly call `snipes` because we want to revert all the offer executions before returning. So we call an intermediate function, `internalPunishingSnipes` (we don't `call` to preserve the calling context, in partiular `msg.sender`). */
    (bool noRevert, bytes memory retdata) =
      address(this).delegatecall(
        abi.encodeWithSelector(
          this.internalPunishingSnipes.selector,
          targets,
          punishLength
        )
      );

    /* To avoid spurious capture of reverts (for instance a failed `require` in the pre-execution checks),
       `internalPunishingSnipes` returns normally with revert data if it detects a revert.
       So:
         * If `internalPunishingSnipes` returns normally, then _the sniping **did** revert_ and `retdata` is the revert data. In that case we "re-throw".
         * If it reverts, then _the sniping **did not** revert_ and `retdata` is an array of failed offers. We punish those offers. */
    if (noRevert) {
      evmRevert(abi.decode(retdata, (bytes)));
    } else {
      punish(abi.decode(retdata, (uint[2][])));
    }
  }

  /* Sandwiched between `punishingSnipes` and `internalSnipes`, the function `internalPunishingSnipes` runs a sequence of snipes, reverts it, and sends up the list of failed offers. If it catches a revert inside `snipes`, it returns normally a `bytes` array with the raw revert data in it. Again, we use `delegatecall` to preseve `msg.sender`. */
  function internalPunishingSnipes(
    uint[2][] calldata targets,
    uint punishLength
  ) external returns (bytes memory retdata) {
    bool noRevert;
    (noRevert, retdata) = address(this).delegatecall(
      abi.encodeWithSelector(
        this.internalSnipes.selector,
        targets,
        punishLength
      )
    );

    /*
     * If `internalSnipes` returns normally, then _the sniping **did not** revert_ and `retdata` is an array of failed offers. In that case we revert.
     * If it reverts, then _the sniping **did** revert_ and `retdata` is the revert data. In that case we return normally. */
    if (noRevert) {
      evmRevert(retdata);
    } else {
      return retdata;
    }
  }

  /* ## Market order */
  //+clear+

  /* <a id="Dex/definition/punishingMarketOrder"></a> Run and revert a market order so as to collect `offerId`s that are failing.
   `punishLength` is the number of failing offers one is trying to catch. */
  function punishingMarketOrder(
    uint fromOfferId,
    uint takerWants,
    uint takerGives,
    uint punishLength
  ) external {
    /* We do not directly call `marketOrder` because we want to revert all the offer executions before returning. So we delegatecall an intermediate function, `internalPunishingMarketOrder`. Again, we use `delegatecall` to preserve `msg.sender`. */
    (bool noRevert, bytes memory retdata) =
      address(this).delegatecall(
        abi.encodeWithSelector(
          this.internalPunishingMarketOrder.selector,
          fromOfferId,
          takerWants,
          takerGives,
          punishLength
        )
      );

    /* To avoid spurious capture of reverts (for instance a failed `require` in the pre-execution checks),
       `internalPunishingMarketOrder` returns normally with revert data if it detects a revert.
       So:
         * If `internalPunishingMarketOrder` returns normally, then _the market order **did** revert_ and `retdata` is the revert data. In that case we "re-throw".
         * If it reverts, then _the market order **did not** revert_ and `retdata` is an array of failed offers. We punish those offers. */
    if (noRevert) {
      evmRevert(abi.decode(retdata, (bytes)));
    } else {
      punish(abi.decode(retdata, (uint[2][])));
    }
  }

  /* Sandwiched between `punishingMarketOrder` and `marketOrder`, the function `internalPunishingMarketOrder` runs a market order, reverts it, and sends up the list of failed offers. If it catches a revert inside `marketOrder`, it returns normally a `bytes` array with the raw revert data in it. Again, we use `delegatecall` to preserve `msg.sender`. */
  function internalPunishingMarketOrder(
    uint offerId,
    uint takerWants,
    uint takerGives,
    uint punishLength
  ) external returns (bytes memory retdata) {
    bool noRevert;
    (noRevert, retdata) = address(this).delegatecall(
      abi.encodeWithSelector(
        this.marketOrder.selector,
        takerWants,
        takerGives,
        punishLength,
        offerId
      )
    );

    /*
     * If `marketOrder` returns normally, then _the market order **did not** revert_ and `retdata` is an array of failed offers. In that case we revert.
     * If it reverts, then _the market order **did** revert_ and `retdata` is the revert data. In that case we return normally. */
    if (noRevert) {
      evmRevert(retdata);
    } else {
      return retdata;
    }
  }

  /* ## Low-level punish */
  //+clear+
  /* Given a sequence of `(offerId, gasUsed)` pairs, `punish` assumes they have failed and
     executes `applyPenalty` on them.  */
  function punish(uint[2][] memory failures) internal {
    uint failureIndex;
    while (failureIndex < failures.length) {
      uint id = failures[failureIndex][0];
      /* We read `offer` and `offerDetail` before calling `dirtyDeleteOffer`, since after that they will be erased. */
      DC.Offer memory offer = offers[id];
      if (DC.isOffer(offer)) {
        DC.OfferDetail memory offerDetail = offerDetails[id];
        dirtyDeleteOffer(id);
        stitchOffers(offer.prev, offer.next);
        uint gasUsed = failures[failureIndex][1];
        applyPenalty(false, gasUsed, offerDetail);
      }
      failureIndex++;
    }
  }

  /* Given some `bytes`, `evmRevert` reverts the current call with the raw bytes as revert data. The length prefix is omitted. Prevents abi-encoding of solidity-revert's string argument.  */
  function evmRevert(bytes memory data) internal pure {
    uint length = data.length;
    assembly {
      revert(add(data, 32), length)
    }
  }

  /* # Get/set state

  /* ## State
     State getters are available for composing with other contracts & bots. */
  //+clear+
  // TODO: Make sure `getLastId` is necessary.
  function getLastId() public view returns (uint) {
    requireNoReentrancyLock();
    return lastId;
  }

  // TODO: Make sure `getBest` is necessary.
  function getBest() external view returns (uint) {
    requireNoReentrancyLock();
    return best.value;
  }

  // Read a particular offer's information.
  function getOfferInfo(uint offerId, bool structured)
    external
    view
    returns (DC.Offer memory, DC.OfferDetail memory)
  {
    structured; // silence warning about unused variable
    return (offers[offerId], offerDetails[offerId]);
  }

  function config() public view returns (DC.Config memory) {
    return IDeployer(DEPLOYER).sauron().config(address(this));
  }

  function deployer() external view returns (IDeployer) {
    return IDeployer(DEPLOYER);
  }

  function getOfferInfo(uint offerId)
    external
    view
    returns (
      bool,
      uint,
      uint,
      uint,
      uint,
      uint,
      uint,
      address
    )
  {
    // TODO: Make sure `requireNoReentrancyLock` is necessary here
    requireNoReentrancyLock();
    DC.Offer memory offer = offers[offerId];
    DC.OfferDetail memory offerDetail = offerDetails[offerId];
    return (
      DC.isOffer(offer),
      offer.wants,
      offer.gives,
      offer.next,
      offerDetail.gasreq,
      offerDetail.gasbase, // global gasbase at offer creation time
      offerDetail.gasprice, // global gasprice at offer creation time
      offerDetail.maker
    );
  }

  //+ignore+TODO low gascost bookkeeping methods
  //+ignore+updateOffer(constant price)
  //+ignore+updateOffer(change price)
}<|MERGE_RESOLUTION|>--- conflicted
+++ resolved
@@ -145,13 +145,8 @@
     uint newLastId = ++lastId;
     require(uint32(newLastId) == newLastId, "dex/offerIdOverflow");
     return
-<<<<<<< HEAD
       DexLib.writeOffer(
-        config,
-=======
-      DexLib.newOffer(
         config(),
->>>>>>> a0c747c3
         freeWei,
         offers,
         offerDetails,
@@ -192,7 +187,7 @@
       requireOpenMarket();
       return
         DexLib.writeOffer(
-          config,
+          config(),
           freeWei,
           offers,
           offerDetails,
@@ -267,11 +262,8 @@
     DC.Config config;
     uint initialTakerWants;
     uint pastOfferId;
-<<<<<<< HEAD
     uint offerId;
-=======
     uint numFailures;
->>>>>>> a0c747c3
   }
 
   function marketOrder(
@@ -317,24 +309,16 @@
     /* We pack some data in a memory struct to prevent stack too deep errors. */
     OrderData memory orderData =
       OrderData({
-<<<<<<< HEAD
-        minOrderSize: config.density * config.gasbase * 1000,
         initialTakerWants: takerWants,
         pastOfferId: offer.prev,
-        offerId: offerId
-      });
-
-    uint numFailures = 0;
-=======
-        config: config(), /* Here we convert one of the operands to `uint` so the multiplication is not truncated. */
-        initialTakerWants: takerWants,
-        pastOfferId: offer.prev,
+        offerId: offerId,
+        config: config(),
         numFailures: 0
       });
 
-    uint minOrderSize = orderData.config.density * orderData.config.gasbase;
-
->>>>>>> a0c747c3
+    uint minOrderSize =
+      orderData.config.density * orderData.config.gasbase * 1000;
+
     uint[2][] memory failures = new uint[2][](punishLength);
 
     reentrancyLock = 2;
@@ -371,16 +355,10 @@
         /* Execute the offer after loaning money to the maker. The last argument to `executeOffer` is `true` to flag that pointers shouldn't be updated (thus saving writes). The returned values are explained below: */
         (bool success, uint gasUsedIfFailure, bool deleted) =
           executeOffer(
-<<<<<<< HEAD
-            orderData.offerId,
+            orderData.config,
+            offerId,
             offer,
             offerDetails[orderData.offerId],
-=======
-            orderData.config.density,
-            orderData.config.gasbase,
-            offerId,
-            offer,
->>>>>>> a0c747c3
             localTakerWants,
             localTakerGives,
             true
@@ -404,15 +382,9 @@
         } else {
           emit DexEvents.Failure(offerId, localTakerWants, localTakerGives);
           /* For penalty application purposes (never triggered if `punishLength = 0`), store the offer id and the gas wasted by the maker */
-<<<<<<< HEAD
-          if (numFailures < punishLength) {
-            failures[numFailures] = [offerId, gasUsedIfFailure];
-            numFailures++;
-=======
           if (orderData.numFailures < punishLength) {
             failures[orderData.numFailures] = [offerId, gasUsedIfFailure];
             orderData.numFailures++;
->>>>>>> a0c747c3
           }
         }
         /* Finally, update `offerId`/`offer` to the next available offer _only if the current offer was deleted_.
@@ -437,11 +409,7 @@
            gives - localTakerwants >=
              density * (gasreq + gasbase*1000)
            ```
-<<<<<<< HEAD
-          By `DexLib.setConfig`, `density * gasbase*1000 > 0`, so by the test above `offer.gives - localTakerWants > 0`, so by definition of `localTakerWants`, `localTakerWants == takerWants`. So after updating `takerWants` (the line `takerWants -= localTakerWants`), we have
-=======
-          By the `Sauron` contract, `density * gasbase > 0`, so by the test above `offer.gives - localTakerWants > 0`, so by definition of `localTakerWants`, `localTakerWants == takerWants`. So after updating `takerWants` (the line `takerWants -= localTakerWants`), we have
->>>>>>> a0c747c3
+          By the `Sauron` contract, `density * gasbase * 1000 > 0`, so by the test above `offer.gives - localTakerWants > 0`, so by definition of `localTakerWants`, `localTakerWants == takerWants`. So after updating `takerWants` (the line `takerWants -= localTakerWants`), we have
           ```
            takerWants == 0 < density * gasbase*1000
           ```
@@ -470,16 +438,11 @@
 
        The line below is hackish though, and we may want to just return a `(uint,uint[2][])` pair.
     */
-<<<<<<< HEAD
-    assembly {
-      mstore(failures, numFailures)
-=======
     {
       uint numFailures = orderData.numFailures;
       assembly {
         mstore(failures, numFailures)
       }
->>>>>>> a0c747c3
     }
     return failures;
   }
@@ -487,7 +450,6 @@
   /* ## Sniping */
   //+clear+
   /* `snipe` takes a single offer from the book, at whatever price is induced by the offer. */
-<<<<<<< HEAD
   function snipe(
     uint offerId,
     uint version,
@@ -495,11 +457,6 @@
   ) external returns (bool) {
     uint[3][] memory targets = new uint[3][](1);
     targets[0] = [offerId, version, takerWants];
-=======
-  function snipe(uint offerId, uint takerWants) external returns (bool) {
-    uint[2][] memory targets = new uint[2][](1);
-    targets[0] = [offerId, takerWants];
->>>>>>> a0c747c3
     uint[2][] memory failures = internalSnipes(targets, 1);
     return (failures.length == 0);
   }
@@ -513,6 +470,13 @@
     `marketOrder`). Returns an array of size at most
     twice `punishLength` containing info on failed offers. Only existing offers can fail: if an offerId is invalid, it will just be skipped. **You should probably set `punishLength` to 1.**
       */
+  struct SnipeData {
+    DC.Offer offer;
+    DC.OfferDetail offerDetail;
+    uint localTakerWants;
+    uint localTakerGives;
+  }
+
   function internalSnipes(uint[3][] memory targets, uint punishLength)
     public
     returns (uint[2][] memory)
@@ -525,66 +489,70 @@
     /* ### Pre-loop initialization */
     //+clear+
 
+    SnipeData memory sd;
     DC.Config memory _config = config();
+    uint[2][] memory failures = new uint[2][](punishLength);
+    uint numFailures;
     uint takerGot;
-    uint numFailures;
-    uint[2][] memory failures = new uint[2][](punishLength);
+
     reentrancyLock = 2;
     /* ### Main loop */
     //+clear+
 
     for (uint i = 0; i < targets.length; i++) {
       /* ### In-loop initilization */
-      /* At each iteration, we extract the current `offerId` and `takerWants` */
-      uint offerId = targets[i][0];
-      uint version = targets[i][1];
-      uint takerWants = targets[i][2];
-      DC.Offer memory offer = offers[offerId];
-      DC.OfferDetail memory offerDetail = offerDetails[offerId];
+      /* To save on the number of local variables (or memory expansion), we avoid writing the following (which would be more readable):
+         ```
+         uint offerId = targets[i][0];
+         uint version = targets[i][1];
+         uint takerWants = targets[i][2];
+         ```
+      */
+      sd.offer = offers[targets[i][0]];
+      sd.offerDetail = offerDetails[targets[i][0]];
       /* If we removed the `isOffer` conditional, a single expired or nonexistent offer in `targets` would revert the entire transaction (by the division by `offer.gives` below). If the taker wants the entire order to fail if at least one offer id is invalid, it suffices to set `punishLength > 0` and check the length of the return value. */
-      if (DC.isOffer(offer) && offerDetail.version <= version) {
+      if (DC.isOffer(sd.offer) && sd.offerDetail.version <= targets[i][1]) {
         /* `localTakerWants` bounds the amount requested by the taker by the maximum amount on offer. It also obviates the need to check the size of `takerWants`: while in a market order we must compare the price a taker accepts with the offer price, here we just accept the offer's price. So if `takerWants` does not fit in 96 bits (the size of `offer.gives`), it won't be used in the line below. */
-        uint localTakerWants =
-          offer.gives < takerWants ? offer.gives : takerWants;
+        sd.localTakerWants = sd.offer.gives < targets[i][2]
+          ? sd.offer.gives
+          : targets[i][2];
 
         /* `localTakerGives` is the amount to be paid using the price induced by the offer. */
-        uint localTakerGives = (localTakerWants * offer.wants) / offer.gives;
+        sd.localTakerGives =
+          (sd.localTakerWants * sd.offer.wants) /
+          sd.offer.gives;
 
         /* We set `localTakerGives > 0` to prevent takers from leaking money out of makers for free. */
-        if (localTakerGives == 0) localTakerGives = 1;
+        if (sd.localTakerGives == 0) sd.localTakerGives = 1;
 
         /* We execute the offer with the flag `dirtyDeleteOffer` set to `false`, so the offers before and after the selected one get stitched back together. */
-<<<<<<< HEAD
         (bool success, uint gasUsedIfFailure, bool deleted) =
           executeOffer(
-            offerId,
-            offer,
-            offerDetail,
-=======
-        (bool success, uint gasUsedIfFailure, ) =
-          executeOffer(
-            _config.density,
-            _config.gasbase,
-            offerId,
-            offer,
->>>>>>> a0c747c3
-            localTakerWants,
-            localTakerGives,
+            _config,
+            targets[i][0],
+            sd.offer,
+            sd.offerDetail,
+            sd.localTakerWants,
+            sd.localTakerGives,
             false
           );
         /* For punishment purposes (never triggered if `punishLength = 0`), we store the offer id and the gas wasted by the maker */
         if (success) {
           emit DexEvents.Success(
-            offerId,
-            localTakerWants,
-            localTakerGives,
+            targets[i][0],
+            sd.localTakerWants,
+            sd.localTakerGives,
             deleted
           );
-          takerGot += localTakerWants;
+          takerGot += sd.localTakerWants;
         } else {
-          emit DexEvents.Failure(offerId, localTakerWants, localTakerGives);
+          emit DexEvents.Failure(
+            targets[i][0],
+            sd.localTakerWants,
+            sd.localTakerGives
+          );
           if (numFailures < punishLength) {
-            failures[numFailures] = [offerId, gasUsedIfFailure];
+            failures[numFailures] = [targets[i][0], gasUsedIfFailure];
             numFailures++;
           }
         }
@@ -600,6 +568,7 @@
     assembly {
       mstore(failures, numFailures)
     }
+
     return failures;
   }
 
@@ -636,8 +605,7 @@
 
   It would be nice to do those checks right here, in `executeOffer`. But market orders must make price computations necessary to those checks _before_ calling `executeOffer` anyway, so they can decide whether the offer should be executed at all or not. To save gas, we don't redo the checks here. */
   function executeOffer(
-    uint density,
-    uint gasbase,
+    DC.Config memory _config,
     uint offerId,
     DC.Offer memory offer,
     DC.OfferDetail memory offerDetail,
@@ -659,7 +627,7 @@
   {
     /* `executeOffer` and `flashSwapTokens` are separated for clarity, but `flashSwapTokens` is only used by `executeOffer`. It manages the actual work of flashloaning tokens and applying penalties. */
     (success, gasUsedIfFailure) = flashSwapTokens(
-      gasbase,
+      _config.gasbase,
       offerId,
       offerDetail,
       takerWants,
@@ -675,12 +643,8 @@
     */
     if (
       success &&
-<<<<<<< HEAD
       offer.gives - takerWants >=
-      config.density * (offerDetail.gasreq + config.gasbase * 1000)
-=======
-      offer.gives - takerWants >= density * (offerDetail.gasreq + gasbase)
->>>>>>> a0c747c3
+      _config.density * (offerDetail.gasreq + _config.gasbase * 1000)
     ) {
       offers[offerId].gives = uint96(offer.gives - takerWants);
       offers[offerId].wants = uint96(offer.wants - takerGives);
@@ -715,14 +679,10 @@
 
     Note that we use `config.gasbase`, not `offerDetail.gasbase`. `gasbase` is cached in `offerDetail` for the purpose of applying penalties; when checking if it's worth going through with taking an offer, we look at the most up-to-date `gasbase` value.
     */
-<<<<<<< HEAD
     require(
-      oldGas >= offerDetail.gasreq + config.gasbase * 1000,
+      oldGas >= offerDetail.gasreq + gasbase * 1000,
       "dex/unsafeGasAmount"
     );
-=======
-    require(oldGas >= offerDetail.gasreq + gasbase, "dex/unsafeGasAmount");
->>>>>>> a0c747c3
 
     /* The flashswap is executed by delegatecall to `SWAPPER`. If the call reverts, it means the maker failed to send back `takerWants` `OFR_TOKEN` to the taker. If the call succeeds, `retdata` encodes a boolean indicating whether the taker did send enough to the maker or not. */
     (bool noRevert, bytes memory retdata) =
