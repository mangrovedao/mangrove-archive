--- conflicted
+++ resolved
@@ -88,17 +88,6 @@
     require(locks[ofrToken][reqToken] < 2, "dex/reentrancyLocked");
   }
 
-<<<<<<< HEAD
-  /* `requireOpen` protects against operations listed [next to the definition of `open`](#Dex/definition/open). */
-  function requireOpen() internal view {
-    require(open, "dex/closed");
-  }
-
-  /* `closeMarket` irreversibly closes the market. */
-  function close() external adminOnly {
-    open = false;
-    emit DexEvents.Close();
-=======
   /* * <a id="Dex/definition/requireLiveMarket"></a>
      In case of emergency, the Dex can be `kill()`ed. It cannot be resurrected. When a Dex is dead, the following operations are disabled :
        * Executing an offer
@@ -113,7 +102,6 @@
   function requireActiveMarket(DC.Config memory _config) internal pure {
     requireLiveMarket(_config);
     require(_config.active, "dex/inactive");
->>>>>>> 694890e5
   }
 
   /* # Maker operations
@@ -142,10 +130,10 @@
     uint gasreq,
     uint pivotId
   ) external returns (uint) {
-<<<<<<< HEAD
-    requireOpen();
     requireUnlocked(ofrToken, reqToken);
+    DC.Config memory _config = config();
     uint newLastId = ++lastId;
+    requireActiveMarket(_config);
     require(uint32(newLastId) == newLastId, "dex/offerIdOverflow");
 
     DC.OfferPack memory ofp =
@@ -160,26 +148,6 @@
         config: config()
       });
     return DexLib.newOffer(ofp, freeWei, offers, offerDetails, bests);
-=======
-    DC.Config memory _config = config();
-    requireNoReentrancyLock();
-    requireActiveMarket(_config);
-    uint newLastId = ++lastId;
-    require(uint32(newLastId) == newLastId, "dex/offerIdOverflow");
-    return
-      DexLib.newOffer(
-        _config,
-        freeWei,
-        offers,
-        offerDetails,
-        best,
-        newLastId,
-        wants,
-        gives,
-        gasreq,
-        pivotId
-      );
->>>>>>> 694890e5
   }
 
   /* ## Cancel Offer */
@@ -214,11 +182,7 @@
 
   /* A transfer with enough gas to the Dex will increase the caller's available `freeWei` balance. _You should send enough gas to execute this function when sending money to the Dex._  */
   receive() external payable {
-<<<<<<< HEAD
-    requireOpen();
-=======
     requireLiveMarket(config());
->>>>>>> 694890e5
     DexLib.creditWei(freeWei, msg.sender, msg.value);
   }
 
@@ -273,13 +237,6 @@
   //+ignore+ not work, you'll just be asking for a ~0 price.
 
   /* During execution, we store some values in a memory struct to avoid solc's [stack too deep errors](https://medium.com/coinmonks/stack-too-deep-error-in-solidity-608d1bd6a1ea) that can occur when too many local variables are used. */
-  struct OrderData {
-    DC.Config config;
-    uint initialTakerWants;
-    uint pastOfferId;
-    uint numFailures;
-    uint minOrderSize;
-  }
 
   function marketOrder(
     /*   ### Arguments */
@@ -301,31 +258,26 @@
       uint[2][] memory
     )
   {
-    /* ### Checks */
-    //+clear+
-<<<<<<< HEAD
-    /* For the market order to even start, the market needs to be both open (that is, not irreversibly closed following emergency action), and not currently protected from reentrancy. */
-    requireOpen();
-    requireUnlocked(ofrToken, reqToken);
-=======
-    /* For the market order to even start, the market needs to be both alive (that is, not irreversibly killed following emergency action), and not currently protected from reentrancy. */
-    DC.Config memory _config = config();
-    requireActiveMarket(_config);
-    requireNoReentrancyLock();
->>>>>>> 694890e5
-
-    /* Since amounts stored in offers are 96 bits wide, checking that `takerWants` fits in 160 bits prevents overflow during the main market order loop. */
-    require(
-      uint160(takerWants) == takerWants,
-      "dex/marketOrder/takerWants/160bits"
-    );
-
     DC.OrderPack memory orp;
     orp.ofrToken = ofrToken;
     orp.reqToken = reqToken;
     orp.offerId = offerId;
     orp.offer = offers[ofrToken][reqToken][offerId];
     orp.config = config();
+    orp.failures = new uint[2][](punishLength);
+
+    /* ### Checks */
+    //+clear+
+    /* For the market order to even start, the market needs to be both alive (that is, not irreversibly killed following emergency action), and not currently protected from reentrancy. */
+    DC.Config memory _config = config();
+    requireActiveMarket(_config);
+    requireUnlocked(orp.ofrToken, orp.reqToken);
+
+    /* Since amounts stored in offers are 96 bits wide, checking that `takerWants` fits in 160 bits prevents overflow during the main market order loop. */
+    require(
+      uint160(takerWants) == takerWants,
+      "dex/marketOrder/takerWants/160bits"
+    );
 
     /* ### Initialization */
     /* The market order will operate as follows : it will go through offers from best to worse, starting from `offerId`, and: */
@@ -336,30 +288,12 @@
     //+clear+
 
     /* This check is subtle. We believe the only check that is really necessary here is `offerId != 0`, because any other wrong offerId would point to an empty offer, which would be detected upon division by `offer.gives` in the main loop (triggering a revert). However, with `offerId == 0`, we skip the main loop and try to stitch `pastOfferId` with `offerId`. Basically at this point we're "trusting" `offerId`. This sets `best = 0` and breaks the offer book if it wasn't empty. Out of caution we do a more general check and make sure that the offer exists. */
-<<<<<<< HEAD
     require(DC.isOffer(orp.offer), "dex/marketOrder/noSuchOffer");
 
     uint initialTakerWants = takerWants;
     uint pastOfferId = orp.offer.prev;
-    uint numFailures;
 
     uint minOrderSize = orp.config.density * orp.config.gasbase;
-=======
-    require(DC.isOffer(offer), "dex/marketOrder/noSuchOffer");
-    /* We pack some data in a memory struct to prevent stack too deep errors. */
-    OrderData memory orderData =
-      OrderData({
-        config: _config, /* Here we convert one of the operands to `uint` so the multiplication is not truncated. */
-        initialTakerWants: takerWants,
-        pastOfferId: offer.prev,
-        numFailures: 0,
-        minOrderSize: _config.density * _config.gasbase
-      });
-
-    uint[2][] memory failures = new uint[2][](punishLength);
->>>>>>> 694890e5
-
-    uint[2][] memory failures = new uint[2][](punishLength);
 
     locks[orp.ofrToken][orp.reqToken] = 2;
 
@@ -368,11 +302,7 @@
     /* Offers are looped through until:
      * the remaining amount wanted by the taker is smaller than the current minimum offer size,
      * or `offerId == 0`, which means we've gone past the end of the book. */
-<<<<<<< HEAD
     while (takerWants >= minOrderSize && orp.offerId != 0) {
-=======
-    while (takerWants >= orderData.minOrderSize && offerId != 0) {
->>>>>>> 694890e5
       /* #### `makerWouldWant` */
       //+clear+
       /* The current offer has a price <code>_p_ = offer.wants/offer.gives</code>. `makerWouldWant` is the amount of `REQ_TOKEN` the offer would require at price _p_ to provide `takerWants` `OFR_TOKEN`. Computing `makeWouldWant` gives us both a test that _p_ is an acceptable price for the taker, and the amount of `REQ_TOKEN` to send to the maker.
@@ -410,9 +340,9 @@
         } else {
           emit DexEvents.Failure(orp.offerId, orp.wants, orp.gives);
           /* For penalty application purposes (never triggered if `punishLength = 0`), store the offer id and the gas wasted by the maker */
-          if (numFailures < punishLength) {
-            failures[numFailures] = [orp.offerId, gasUsedIfFailure];
-            numFailures++;
+          if (orp.numFailures < orp.failures.length) {
+            orp.failures[orp.numFailures] = [orp.offerId, gasUsedIfFailure];
+            orp.numFailures++;
           }
         }
         /* Finally, update `offerId`/`offer` to the next available offer _only if the current offer was deleted_.
@@ -466,6 +396,8 @@
 
        The line below is hackish though, and we may want to just return a `(uint,uint[2][])` pair.
     */
+    uint numFailures = orp.numFailures;
+    uint[2][] memory failures = orp.failures;
     assembly {
       mstore(failures, numFailures)
     }
@@ -504,29 +436,20 @@
   ) public returns (uint[2][] memory) {
     /* ### Pre-loop Checks */
     //+clear+
-<<<<<<< HEAD
-    requireOpen();
-    requireUnlocked(ofrToken, reqToken);
-=======
     DC.Config memory _config = config();
     requireActiveMarket(_config);
-    requireNoReentrancyLock();
->>>>>>> 694890e5
+    requireUnlocked(ofrToken, reqToken);
 
     /* ### Pre-loop initialization */
     //+clear+
 
-<<<<<<< HEAD
     DC.OrderPack memory orp;
     orp.config = config();
     orp.ofrToken = ofrToken;
     orp.reqToken = reqToken;
-
-=======
->>>>>>> 694890e5
+    orp.failures = new uint[2][](punishLength);
+
     uint takerGot;
-    uint numFailures;
-    uint[2][] memory failures = new uint[2][](punishLength);
     locks[ofrToken][reqToken] = 2;
     /* ### Main loop */
     //+clear+
@@ -558,9 +481,9 @@
           takerGot += orp.wants;
         } else {
           emit DexEvents.Failure(orp.offerId, orp.wants, orp.gives);
-          if (numFailures < punishLength) {
-            failures[numFailures] = [orp.offerId, gasUsedIfFailure];
-            numFailures++;
+          if (orp.numFailures < orp.failures.length) {
+            orp.failures[orp.numFailures] = [orp.offerId, gasUsedIfFailure];
+            orp.numFailures++;
           }
         }
       }
@@ -572,6 +495,8 @@
 
        The line below is hackish though, and we may want to just return a `(uint,uint[2][])` pair.
     */
+    uint numFailures = orp.numFailures;
+    uint[2][] memory failures = orp.failures;
     assembly {
       mstore(failures, numFailures)
     }
@@ -732,15 +657,9 @@
     if (amount > 0) {
       // amount is at most 160 bits wide and fee it at most 14 bits wide.
       uint concreteFee = (amount * fee) / 10000;
-<<<<<<< HEAD
-      bool appliedFee =
+      bool success =
         DexLib.transferToken(ofrToken, msg.sender, admin, concreteFee);
-      require(appliedFee, "dex/takerFailToPayDex");
-=======
-      bool success =
-        DexLib.transferToken(OFR_TOKEN, msg.sender, admin, concreteFee);
       require(success, "dex/takerFailToPayDex");
->>>>>>> 694890e5
     }
   }
 
