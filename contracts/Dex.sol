--- conflicted
+++ resolved
@@ -169,14 +169,8 @@
     bool to_delete
   ) external {
     unlockedOnly(base, quote);
-<<<<<<< HEAD
-    DC.Offer memory offer = offers[base][quote][offerId];
-    DC.OfferDetail memory offerDetail = offerDetails[base][quote][offerId];
-=======
-    emit DexEvents.CancelOffer(base, quote, offerId, erase);
     bytes32 offer = offers[base][quote][offerId];
     bytes32 offerDetail = offerDetails[base][quote][offerId];
->>>>>>> 59516f10
     /* An important invariant is that an offer is 'live' iff (gives > 0) iff (the offer is in the book). Here, we are about to *un-live* the offer, so we start by taking it out of the book. Note that unconditionally calling `stitchOffers` would break the book since it would connect offers that may have moved. */
     require(
       msg.sender == $$(od_maker("offerDetail")),
@@ -184,11 +178,7 @@
     );
 
     if (isLive(offer)) {
-<<<<<<< HEAD
-      stitchOffers(base, quote, offer.prev, offer.next);
-=======
       stitchOffers(base, quote, $$(o_prev("offer")), $$(o_next("offer")));
->>>>>>> 59516f10
     }
     if (to_delete) {
       emit DexEvents.RemoveOffer(base, quote, offerId, true);
@@ -358,11 +348,7 @@
 
     /* This check is subtle. We believe the only check that is really necessary here is `offerId != 0`, because any other wrong offerId would point to an empty offer, which would be detected upon division by `offer.gives` in the main loop (triggering a revert). However, with `offerId == 0`, we skip the main loop and try to stitch `pastOfferId` with `offerId`. Basically at this point we're "trusting" `offerId`. This sets `best = 0` and breaks the offer book if it wasn't empty. Out of caution we do a more general check and make sure that the offer exists. The check is an `if` instead of a `require` so we don't throw on an empty market -- but it also means we treat a bad offer id as a take on an empty market. */
     if (isLive(orp.offer)) {
-<<<<<<< HEAD
-      internalMarketOrder(orp, orp.offer.prev, orp.initialWants != 0);
-=======
       internalMarketOrder(orp, $$(o_prev("orp.offer")), orp.initialWants != 0);
->>>>>>> 59516f10
     }
     return (orp.totalGot, orp.totalGave, orp.toPunish);
   }
@@ -736,13 +722,9 @@
       bool toDelete;
 
       /* If we removed the `isLive` conditional, a single expired or nonexistent offer in `targets` would revert the entire transaction (by the division by `offer.gives` below). If the taker wants the entire order to fail if at least one offer id is invalid, it suffices to set `punishLength > 0` and check the length of the return value. We also check that `gasreq` is not worse than specified. A taker who does not care about `gasreq` can specify any amount larger than $2^{24}-1$. */
-<<<<<<< HEAD
-      if (isLive(orp.offer) && orp.offerDetail.gasreq <= targets[i][3]) {
-=======
       if (
         isLive(orp.offer) && $$(od_gasreq("orp.offerDetail")) <= targets[i][3]
       ) {
->>>>>>> 59516f10
         require(
           uint96(targets[i][1]) == targets[i][1],
           "dex/snipes/takerWants/96bits"
@@ -754,10 +736,6 @@
           successes += 1;
         }
         if (toDelete) {
-<<<<<<< HEAD
-          dirtyDeleteOffer(orp.base, orp.quote, orp.offerId);
-          stitchOffers(orp.base, orp.quote, orp.offer.prev, orp.offer.next);
-=======
           dirtyDeleteOffer(orp.base, orp.quote, orp.offerId, orp.offer);
           stitchOffers(
             orp.base,
@@ -765,7 +743,6 @@
             $$(o_prev("orp.offer")),
             $$(o_next("orp.offer"))
           );
->>>>>>> 59516f10
         }
       }
 
@@ -818,13 +795,8 @@
     uint offerId,
     bytes32 offer
   ) internal {
-<<<<<<< HEAD
     emit DexEvents.RemoveOffer(base, quote, offerId, false);
-    offers[base][quote][offerId].gives = 0;
-=======
-    emit DexEvents.DeleteOffer(base, quote, offerId);
     offers[base][quote][offerId] = $$(o_set("offer", [["gives", 0]]));
->>>>>>> 59516f10
   }
 
   /* Post-trade, `applyFee` reaches back into the taker's pocket and extract a fee on the total amount of `OFR_TOKEN` transferred to them. */
@@ -1054,19 +1026,11 @@
     while (punishIndex < toPunish.length) {
       uint id = toPunish[punishIndex][0];
       /* We read `offer` and `offerDetail` before calling `dirtyDeleteOffer`, since after that they will be erased. */
-<<<<<<< HEAD
-      DC.Offer memory offer = offers[base][quote][id];
-      if (isLive(offer)) {
-        DC.OfferDetail memory offerDetail = offerDetails[base][quote][id];
-        dirtyDeleteOffer(base, quote, id);
-        stitchOffers(base, quote, offer.prev, offer.next);
-=======
       bytes32 offer = offers[base][quote][id];
       if (isLive(offer)) {
         bytes32 offerDetail = offerDetails[base][quote][id];
         dirtyDeleteOffer(base, quote, id, offer);
         stitchOffers(base, quote, $$(o_prev("offer")), $$(o_next("offer")));
->>>>>>> 59516f10
         uint gasused = toPunish[punishIndex][1];
         applyPenalty(false, gasprice, gasbase, gasused, offer, offerDetail);
       }
@@ -1146,15 +1110,6 @@
     bytes32 offerDetail = offerDetails[base][quote][offerId];
     return (
       isLive(offer),
-<<<<<<< HEAD
-      offer.wants,
-      offer.gives,
-      offer.next,
-      offerDetail.gasreq,
-      offerDetail.gasbase, // global gasbase at offer creation time
-      offer.gasprice, // global gasprice at offer creation time
-      offerDetail.maker
-=======
       $$(o_wants("offer")),
       $$(o_gives("offer")),
       $$(o_next("offer")),
@@ -1162,7 +1117,6 @@
       $$(od_gasbase("offerDetail")), // global gasbase at offer creation time
       $$(o_gasprice("offer")), // global gasprice at offer creation time
       $$(od_maker("offerDetail"))
->>>>>>> 59516f10
     );
   }
 
@@ -1414,16 +1368,12 @@
       /* An important invariant is that an offer is 'live' iff (gives > 0) iff (the offer is in the book). Here, we are about to *move* the offer, so we start by taking it out of the book. Note that unconditionally calling `stitchOffers` would break the book since it would connect offers that may have moved. A priori, if `writeOffer` is called by `newOffer`, `oldOffer` should be all zeros and thus not live. But that would be assuming a subtle implementation detail of `isLive`, so we add the (currently redundant) check on `update`).
        */
       if (update && isLive(ofp.oldOffer)) {
-<<<<<<< HEAD
-        stitchOffers(ofp.base, ofp.quote, ofp.oldOffer.prev, ofp.oldOffer.next);
-=======
         stitchOffers(
           ofp.base,
           ofp.quote,
           $$(o_prev("ofp.oldOffer")),
           $$(o_next("ofp.oldOffer"))
         );
->>>>>>> 59516f10
       }
     }
 
@@ -1548,32 +1498,14 @@
 
   /* The Dex holds a `uint => Offer` mapping in storage. Offer ids that are not yet assigned or that point to since-deleted offer will point to an uninitialized struct. A common way to check for initialization is to add an `exists` field to the struct. In our case, an invariant of the Dex is: on an existing offer, `offer.gives > 0`. So we just check the `gives` field. */
   /* An important invariant is that an offer is 'live' iff (gives > 0) iff (the offer is in the book). */
-<<<<<<< HEAD
-  function isLive(DC.Offer memory offer) internal pure returns (bool) {
-    return offer.gives > 0;
-=======
   function isLive(bytes32 offer) internal pure returns (bool) {
     return $$(o_gives("offer")) > 0;
->>>>>>> 59516f10
   }
 
   /* Connect the predecessor and sucessor of `id` through their `next`/`prev` pointers. For more on the book structure, see `DexCommon.sol`. This step is not necessary during a market order, so we only call `dirtyDeleteOffer` */
   function stitchOffers(
     address base,
     address quote,
-<<<<<<< HEAD
-    uint past,
-    uint future
-  ) internal {
-    if (past != 0) {
-      offers[base][quote][past].next = uint24(future);
-    } else {
-      bests[base][quote] = future;
-    }
-
-    if (future != 0) {
-      offers[base][quote][future].prev = uint24(past);
-=======
     uint pastId,
     uint futureId
   ) internal {
@@ -1589,7 +1521,6 @@
       offers[base][quote][futureId] = $$(
         o_set("offers[base][quote][futureId]", [["prev", "pastId"]])
       );
->>>>>>> 59516f10
     }
   }
 }
