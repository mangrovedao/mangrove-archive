--- conflicted
+++ resolved
@@ -296,24 +296,15 @@
     /* This check is subtle. We believe the only check that is really necessary here is `offerId != 0`, because any other wrong offerId would point to an empty offer, which would be detected upon division by `offer.gives` in the main loop (triggering a revert). However, with `offerId == 0`, we skip the main loop and try to stitch `pastOfferId` with `offerId`. Basically at this point we're "trusting" `offerId`. This sets `best = 0` and breaks the offer book if it wasn't empty. Out of caution we do a more general check and make sure that the offer exists. */
     require(DC.isOffer(offer), "dex/marketOrder/noSuchOffer");
     /* We pack some data in a memory struct to prevent stack too deep errors. */
-<<<<<<< HEAD
-    OrderData memory orderData = OrderData({
-      minOrderSize: config.density * config.gasbase,
-      initialTakerWants: takerWants,
-      pastOfferId: offer.prev,
-      numFailures: 0,
-      failureIds: new uint[](punishLength),
-      failureGas: new uint[](punishLength)
-    });
-=======
     OrderData memory orderData =
       OrderData({
         minOrderSize: config.density * config.gasbase,
         initialTakerWants: takerWants,
-        pastOfferId: offer.prev
+        pastOfferId: offer.prev,
+        numFailures: 0,
+        failureIds: new uint[](punishLength),
+        failureGas: new uint[](punishLength)
       });
->>>>>>> 4b5687f6
-
 
     reentrancyLock = 2;
 
@@ -426,19 +417,10 @@
   //+clear+
   /* `snipe` takes a single offer from the book, at whatever price is induced by the offer. */
   function snipe(uint offerId, uint takerWants) external returns (bool) {
-<<<<<<< HEAD
-    uint[] memory targets = new uint[](1);
-    uint[] memory wants = new uint[](1);
-    targets[0] = offerId;
-    wants[0] = takerWants;
-    (uint numFailures,,) = internalSnipes(targets, wants, 1);
-    return (numFailures == 0);
-=======
     uint[2][] memory targets = new uint[2][](1);
     targets[0] = [offerId, takerWants];
-    uint[] memory failures = internalSnipes(targets, 1);
-    return (failures.length == 0);
->>>>>>> 4b5687f6
+    (uint numFailures, , ) = internalSnipes(targets, 1);
+    return (numFailures == 0);
   }
 
   //+clear+
@@ -452,7 +434,11 @@
       */
   function internalSnipes(uint[2][] memory targets, uint punishLength)
     public
-    returns (uint, uint[] memory, uint[] memory)
+    returns (
+      uint,
+      uint[] memory,
+      uint[] memory
+    )
   {
     /* ### Pre-loop Checks */
     //+clear+
@@ -509,8 +495,8 @@
     applyFee(takerGot);
     reentrancyLock = 1;
     /* The `failures` array initially has size `punishLength`. To remember the number of failures actually stored in `failures` (which can be strictly less than `punishLength`), we store `2 * numFailures` in the length field of `failures` (there are 2 elements (`offerId`, `gasUsed`) for every failure in `failures`).
-    */
-    return (numFailures,failureIds,failureGas);
+     */
+    return (numFailures, failureIds, failureGas);
   }
 
   /* # Low-level offer deletion */
@@ -741,11 +727,7 @@
     if (noRevert) {
       evmRevert(abi.decode(retdata, (bytes)));
     } else {
-<<<<<<< HEAD
       punish(retdata);
-=======
-      punish(abi.decode(retdata, (uint[])));
->>>>>>> 4b5687f6
     }
   }
 
@@ -804,11 +786,7 @@
     if (noRevert) {
       evmRevert(abi.decode(retdata, (bytes)));
     } else {
-<<<<<<< HEAD
       punish(retdata);
-=======
-      punish(abi.decode(retdata, (uint[])));
->>>>>>> 4b5687f6
     }
   }
 
@@ -845,7 +823,8 @@
   /* Given a sequence of `(offerId, gasUsed)` pairs, `punish` assumes they have failed and
      executes `applyPenalty` on them.  */
   function punish(bytes memory data) internal {
-    (uint numFailures, uint[] memory failureIds, uint[] memory failureGas) = abi.decode(data, (uint, uint[], uint[]));
+    (uint numFailures, uint[] memory failureIds, uint[] memory failureGas) =
+      abi.decode(data, (uint, uint[], uint[]));
     uint failureIndex;
     while (failureIndex < numFailures) {
       uint id = failureIds[failureIndex];
