// SPDX-License-Identifier: UNLICENSED

pragma solidity ^0.7.0;
pragma experimental ABIEncoderV2;

import "./interfaces.sol";
import "./DexCommon.sol";
import "./DexLib.sol";

//import "hardhat/console.sol";

contract Dex {
  address public immutable OFR_TOKEN; // ofr_token is the token orders give
  address public immutable REQ_TOKEN; // req_token is the token orders wants

  Config private config;

  bool public open = true;
  bool public reentrancyLock; // whether a modification of the OB is permitted
  UintContainer public best; // (32)
  uint private lastId; // (32)

  mapping(uint => Order) private orders;
  mapping(uint => OrderDetail) private orderDetails;
  mapping(address => uint) private freeWei;

  // TODO low gascost bookkeeping methods
  //updateOrder(constant price)
  //updateOrder(change price)

  constructor(
    address initialAdmin,
    uint initialDustPerGasWanted,
    uint initialMinFinishGas,
    uint initialPenaltyPerGas,
    uint initialMinGasWanted,
    uint initialMaxGasWanted,
    address ofrToken,
    address reqToken
  ) {
    OFR_TOKEN = ofrToken;
    REQ_TOKEN = reqToken;
    DexLib.setConfigKey(config, ConfigKey.admin, initialAdmin);
    DexLib.setConfigKey(
      config,
      ConfigKey.dustPerGasWanted,
      initialDustPerGasWanted
    );
    DexLib.setConfigKey(config, ConfigKey.minFinishGas, initialMinFinishGas);
    DexLib.setConfigKey(config, ConfigKey.penaltyPerGas, initialPenaltyPerGas);
    DexLib.setConfigKey(config, ConfigKey.minGasWanted, initialMinGasWanted);
    DexLib.setConfigKey(config, ConfigKey.maxGasWanted, initialMaxGasWanted);
    DexLib.setConfigKey(config, ConfigKey.transferGas, 2300);
  }

  function requireAdmin() internal view returns (bool) {
    require(address(this) == msg.sender, "not admin");
  }

  function requireOpenOB() internal view {
    require(open, "market is closed");
  }

  function requireAccessibleOB() internal view {
    require(!reentrancyLock, "OB not accessible");
  }

  function getLastId() public view returns (uint) {
    requireAccessibleOB();
    return lastId;
  }

  function closeMarket() external {
    requireAdmin();
    open = false;
    emit CloseMarket();
  }

  //Emulates the transfer function, but with adjustable gas transfer
  function dexTransfer(address payable addr, uint amount) internal {
    (bool success, ) = addr.call{gas: config.transferGas, value: amount}("");
    require(success, "dexTransfer failed");
    emit Transfer(addr, amout);
  }

  function getBest() external view returns (uint) {
    requireAccessibleOB();
    return best.value;
  }

  function getOrderInfo(uint orderId)
    external
    view
    returns (
      uint,
      uint,
      uint,
      uint,
      uint,
      uint,
      address
    )
  {
    requireAccessibleOB();
    Order memory order = orders[orderId];
    OrderDetail memory orderDetail = orderDetails[orderId];
    return (
      order.wants,
      order.gives,
      order.next,
      orderDetail.gasWanted,
      orderDetail.minFinishGas, // global minFinishGas at order creation time
      orderDetail.penaltyPerGas, // global penaltyPerGas at order creation time
      orderDetail.maker
    );
  }

  function setConfigKey(ConfigKey key, uint value) external {
    requireAdmin();
    DexLib.setConfigKey(config, key, value);
  }

  function setConfigKey(ConfigKey key, address value) external {
    requireAdmin();
    DexLib.setConfigKey(config, key, value);
  }

  function getConfigUint(ConfigKey key) external view returns (uint) {
    return DexLib.getConfigUint(config, key);
  }

  function getConfigAddress(ConfigKey key) external view returns (address) {
    return DexLib.getConfigAddress(config, key);
  }

  function balanceOf(address maker) external view returns (uint) {
    return freeWei[maker];
  }

  receive() external payable {
    freeWei[msg.sender] += msg.value;
    emit Receive(msg.sender, msg.value);
  }

  function withdraw(uint amount) external {
    require(
      freeWei[msg.sender] >= amount,
      "cannot withdraw more than available in freeWei"
    );
    freeWei[msg.sender] -= amount;
    dexTransfer(msg.sender, amount);
  }

  function cancelOrder(uint orderId) external returns (uint) {
    requireAccessibleOB();
    OrderDetail memory orderDetail = orderDetails[orderId];
    if (msg.sender == orderDetail.maker) {
      Order memory order = orders[orderId];
      internalDeleteOrder(order, orderId);
      // Freeing provisioned penalty for maker
      uint provision = orderDetail.penaltyPerGas * orderDetail.gasWanted;
      freeWei[msg.sender] += provision;

      emit CancelOrder(orderId);
      return provision;
    }
    return 0;
  }

  function newOrder(
    uint wants,
    uint gives,
    uint gasWanted,
    uint pivotId
  ) external returns (uint) {
    requireOpenOB();
    requireAccessibleOB();
    return
      DexLib.newOrder(
        config,
        freeWei,
        orders,
        orderDetails,
        best,
        ++lastId,
        wants,
        gives,
        gasWanted,
        pivotId
      );
  }

  // ask for a volume by setting takerWants to however much you want and
  // takerGive to max_uint. Any price will be accepted.

  // ask for an average price by setting takerGives such that gives/wants is the price

  // there is no limit price setting

  // setting takerWants to max_int and takergives to however much you're ready to spend will
  // not work, you'll just be asking for a ~0 price.
  function internalMarketOrder(
    uint takerWants,
    uint takerGives,
    uint punishLength,
    uint orderId
  ) public returns (uint[] memory) {
    requireOpenOB();
    requireAccessibleOB();
    require(uint32(orderId) == orderId, "orderId is 32 bits wide");
    require(uint96(takerWants) == takerWants, "takerWants is 96 bits wide");
    require(uint96(takerGives) == takerGives, "takerGives is 96 bits wide");

    uint localTakerWants;
    uint localTakerGives;
    Order memory order = orders[orderId];
    require(isOrder(order), "invalid order");
    uint pastOrderId = order.prev;

    uint[] memory failures = new uint[](2 * punishLength);
    uint numFailures;

    reentrancyLock = true;
    // inlining (minTakerWants = dustPerGasWanted*minGasWanted) to avoid stack too deep
    while (
      takerWants >= config.dustPerGasWanted * config.minGasWanted &&
      orderId != 0
    ) {
      // is the taker ready to take less per unit than the maker is ready to give per unit?
      // takerWants/takerGives <= order.ofrAmount / order.reqAmount
      // here we normalize how much the maker would ask for takerWant

      uint makerWouldWant = (takerWants * order.wants) / order.gives;
      if (makerWouldWant <= takerGives) {
        // price is OK for taker
        (localTakerWants, localTakerGives) = order.gives < takerWants
          ? (order.gives, order.wants)
          : (takerWants, makerWouldWant);

        //if success, gasUsedForFailure == 0
        //Warning: orderId is deleted *after* execution
        (bool success, uint gasUsedForFailure, bool deleted) = executeOrder(
          orderId,
          order,
          localTakerWants,
          localTakerGives,
          true
        );

        if (success) {
          //proceeding with market order
          takerWants -= localTakerWants;
          takerGives -= localTakerGives;
        } else {
          if (numFailures++ < punishLength) {
            // storing orderId and gas used for cancellation
            failures[2 * numFailures] = orderId;
            failures[2 * numFailures + 1] = gasUsedForFailure;
          }
        }
        if (deleted) {
          orderId = order.next;
          order = orders[orderId];
        }
      } else {
        // price is not OK for taker
        break; // or revert depending on market order type (see price fill or kill order type of oasis)
      }
    }
    reentrancyLock = false;
    stitchOrders(pastOrderId, orderId);
    // Function throws list of failures if market order was successful
    // returns the error message otherwise
    assembly {
      mstore(failures, mul(2, numFailures))
    } // reduce failures array size
    return failures;
  }

  function snipe(uint orderId, uint takerWants) external {
    requireOpenOB();
    requireAccessibleOB();
    require(uint32(orderId) == orderId, "orderId is 32 bits wide");
    require(uint96(takerWants) == takerWants, "takerWants is 96 bits wide");

    Order memory order = orders[orderId];
    require(isOrder(order), "bad orderId");

    uint localTakerWants = order.gives < takerWants ? order.gives : takerWants;
    uint localTakerGives = (localTakerWants * order.wants) / order.gives;

    reentrancyLock = true;
    (bool success, , ) = executeOrder(
      orderId,
      order,
      localTakerWants,
      localTakerGives,
      false
    );
    reentrancyLock = false;
    require(success, "execute order failed");
  }

  function snipes(uint[] calldata targets) external {
    internalSnipes(targets, 0);
  }

  function internalSnipes(uint[] calldata targets, uint punishLength)
    public
    returns (uint[] memory)
  {
    requireOpenOB();
    requireAccessibleOB();

    uint targetIndex;
    uint numFailures;
    uint[] memory failures = new uint[](punishLength * 2);
    reentrancyLock = true;
    while (targetIndex < targets.length) {
      uint orderId = targets[2 * targetIndex];
      uint takerWants = targets[2 * targetIndex + 1];
      require(uint32(orderId) == orderId, "orderId is 32 bits wide");
      require(uint96(takerWants) == takerWants, "takerWants is 96 bits wide");
      Order memory order = orders[orderId];
      if (isOrder(order)) {
        uint localTakerWants = order.gives < takerWants
          ? order.gives
          : takerWants;
        uint localTakerGives = (localTakerWants * order.wants) / order.gives;
        (bool success, uint gasUsed, ) = executeOrder(
          orderId,
          order,
          localTakerWants,
          localTakerGives,
          false
        );
        if (!success && numFailures < punishLength) {
          failures[2 * numFailures] = orderId;
          failures[2 * numFailures + 1] = gasUsed;
          numFailures++;
        }
      }
      targetIndex++;
    }
    reentrancyLock = false;
    assembly {
      mstore(failures, mul(2, numFailures))
    } /* reduce failures array size */
    return failures;
  }

  // implements a market order with condition on the minimal delivered volume
  function conditionalMarketOrder(uint takerWants, uint takerGives) external {
    internalMarketOrder(takerWants, takerGives, 0, best.value);
  }

  function stitchOrders(uint past, uint future) internal {
    if (past != 0) {
      orders[past].next = uint32(future);
    } else {
      best.value = future;
    }

    if (future != 0) {
      orders[future].prev = uint32(past);
    }
  }

  function dirtyDeleteOrder(uint orderId) internal {
    delete orders[orderId];
    delete orderDetails[orderId];
    emit DeleteOrder(orderId);
  }

  function internalDeleteOrder(Order memory order, uint orderId) internal {
    dirtyDeleteOrder(orderId);
    stitchOrders(order.prev, order.next);
  }

  // internal order execution
  // does not check for reentrancy
  // does not check for parameter validity
  // computes reqToken
  // (dirty)cleanup OB after execution
  function executeOrder(
    uint orderId,
    Order memory order,
    uint takerWants,
    uint takerGives,
    bool dirtyDelete
  )
    internal
    returns (
      bool success,
      uint gasUsedIfFailure,
      bool deleted
    )
  {
    (success, gasUsedIfFailure) = flashSwapTokens(
      orderId,
      takerWants,
      takerGives
    );

    if (
      success &&
      order.gives - takerWants >= config.dustPerGasWanted * config.minGasWanted
    ) {
      orders[orderId].gives = uint96(order.gives - takerWants);
      orders[orderId].wants = uint96(order.wants - takerGives);
    } else {
      deleted = true;
      if (dirtyDelete) {
        dirtyDeleteOrder(orderId);
      } else {
        internalDeleteOrder(order, orderId);
      }
    }
  }

  function applyPenalty(
    bool success,
    uint gasUsed,
    OrderDetail memory orderDetail
  ) internal {
    // opcode gas pricing may have increased since the offer was created
    // (or `config.minFinishGas` could be erroneously set).
    // In that case the actual gas used could be larger than `maxGasUsed`. */
    gasUsed = gasUsed < orderDetail.gasWanted ? gasUsed : orderDetail.gasWanted;

    freeWei[orderDetail.maker] +=
      orderDetail.penaltyPerGas *
      (
        success
          ? orderDetail.gasWanted + orderDetail.minFinishGas
          : orderDetail.gasWanted - gasUsed
      );

    if (!success) {
      dexTransfer(
        msg.sender,
        orderDetail.penaltyPerGas * (orderDetail.minFinishGas + gasUsed)
      );
    }
  }

  // swap tokens according to parameters.
  // trusts caller
  // uses flashlend to ensure postcondition
  function flashSwapTokens(
    uint orderId,
    uint takerWants,
    uint takerGives
  ) internal returns (bool, uint) {
    OrderDetail memory orderDetail = orderDetails[orderId];
    // Execute order
    uint oldGas = gasleft();

    require(
      oldGas >= orderDetail.gasWanted + config.minFinishGas,
      "not enough gas left to safely execute order"
    );

    (bool noRevert, bytes memory retdata) = address(DexLib).delegatecall(
      abi.encodeWithSelector(
        DexLib.swapTokens.selector,
        OFR_TOKEN,
        REQ_TOKEN,
        orderId,
        takerGives,
        takerWants,
<<<<<<< HEAD
        config.takerFee, // bug if one tries to pass config here.
=======
        config.takerFee,
>>>>>>> 0f894aa8
        orderDetail
      )
    );
    uint gasUsed = oldGas - gasleft();
    if (noRevert) {
      bool flashSuccess = abi.decode(retdata, (bool));
      require(flashSuccess, "taker failed to send tokens to maker");
      applyPenalty(true, 0, orderDetail);
      return (true, gasUsed);
    } else {
      applyPenalty(false, gasUsed, orderDetail);
      return (false, gasUsed);
    }
  }

  // Low-level reverts for different data types
  function evmRevert(bytes memory data) internal pure {
    uint length = data.length;
    assembly {
      revert(data, add(length, 32))
    }
  }

  // run and revert a market order so as to collect orderId's that are failing
  // punishLength is the number of failing orders one is trying to catch
  function punishingMarketOrderFrom(
    uint fromOrderId,
    uint takerWants,
    uint takerGives,
    uint punishLength
  ) external {
    (bool noRevert, bytes memory retdata) = address(this).delegatecall(
      abi.encodeWithSelector(
        this.internalPunishingMarketOrderFrom.selector,
        fromOrderId,
        takerWants,
        takerGives,
        punishLength
      )
    );

    if (noRevert) {
      // `retdata` is a revert data sent as normal return value
      // by `internalPunishingMarketOrderFrom`.
      evmRevert(retdata);
    } else {
      // `retdata` encodes a uint[] array of failed orders.
      punish(retdata);
    }
  }

  function punishingSnipes(uint[] calldata targets, uint punishLength)
    external
  {
    (bool noRevert, bytes memory retdata) = address(this).delegatecall(
      abi.encodeWithSelector(
        this.internalPunishingSnipes.selector,
        targets,
        punishLength
      )
    );

    if (noRevert) {
      // `retdata` is a revert data sent as normal return value
      // by `internalPunishingMarketOrderFrom`.
      evmRevert(retdata);
    } else {
      // `retdata` encodes a uint[] array of failed orders.
      punish(retdata);
    }
  }

  function punish(bytes memory failureBytes) internal {
    uint failureIndex;
    uint[] memory failures;
    assembly {
      failures := failureBytes
    }
    uint numFailures = failures.length / 2;
    while (failureIndex < numFailures) {
      uint punishedOrderId = failures[failureIndex * 2];
      uint gasUsed = failures[failureIndex * 2 + 1];
      Order memory order = orders[punishedOrderId];
      OrderDetail memory orderDetail = orderDetails[punishedOrderId];
      internalDeleteOrder(order, punishedOrderId);
      applyPenalty(false, gasUsed, orderDetail);
      failureIndex++;
    }
  }

  function internalPunishingMarketOrderFrom(
    uint orderId,
    uint takerWants,
    uint takerGives,
    uint punishLength
  ) external returns (bytes memory) {
    // must wrap this to avoid bubbling up "fake failures" from other calls.
    (bool noRevert, bytes memory retdata) = address(this).delegatecall(
      abi.encodeWithSelector(
        this.internalMarketOrder.selector,
        takerWants,
        takerGives,
        punishLength,
        orderId
      )
    );

    // MarketOrder finished w/o reverting
    // Failing orders have been collected in [failures]
    if (noRevert) {
      // `retdata` encodes a uint[] array of failed orders.
      evmRevert(retdata);
      // Market order failed to complete.
    } else {
      // `retdata` is revert data
      return retdata;
    }
  }

  function internalPunishingSnipes(uint[] calldata targets, uint punishLength)
    external
    returns (bytes memory)
  {
    (bool noRevert, bytes memory retdata) = address(this).delegatecall(
      abi.encodeWithSelector(
        this.internalSnipes.selector,
        targets,
        punishLength
      )
    );

    // MarketOrder finished w/o reverting
    // Failing orders have been collected in [failures]
    if (noRevert) {
      // `retdata` encodes a uint[] array of failed orders.
      evmRevert(retdata);
      // Market order failed to complete.
    } else {
      // `retdata` is revert data
      return retdata;
    }
  }
}<|MERGE_RESOLUTION|>--- conflicted
+++ resolved
@@ -469,11 +469,7 @@
         orderId,
         takerGives,
         takerWants,
-<<<<<<< HEAD
-        config.takerFee, // bug if one tries to pass config here.
-=======
         config.takerFee,
->>>>>>> 0f894aa8
         orderDetail
       )
     );
