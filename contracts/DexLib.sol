--- conflicted
+++ resolved
@@ -152,25 +152,15 @@
        `findPosition` is only ever called here, but exists as a separate function to make the code easier to read. */
     (uint prev, uint next) =
       findPosition(
-<<<<<<< HEAD
         offers[ofp.ofrToken][ofp.reqToken],
+        offerDetails,
         bests[ofp.ofrToken][ofp.reqToken],
         ofp.wants,
         ofp.gives,
+        ofp.gasreq,
         ofp.pivotId
       );
-=======
-        offers,
-        offerDetails,
-        best.value,
-        wants,
-        gives,
-        gasreq,
-        pivotId
-      );
-
     /* Then we place the offer in the book at the position found by `findPosition`.
->>>>>>> 694890e5
 
        If the offer is not the best one, we update its predecessor; otherwise we update the `best` value. */
     if (prev != 0) {
@@ -216,12 +206,8 @@
 
   If prices are equal, `findPosition` will put the newest offer last. */
   function findPosition(
-<<<<<<< HEAD
     mapping(uint => DC.Offer) storage _offers,
-=======
-    mapping(uint => DC.Offer) storage offers,
     mapping(uint => DC.OfferDetail) storage offerDetails,
->>>>>>> 694890e5
     /* As a backup pivot, the id of the current best offer is sent by `Dex` to `DexLib`. This is in case `pivotId` turns out to be an invalid offer id. This part of the code relies on consumed offers being deleted, otherwise we would blindly insert offers next to garbage old values. */
     uint bestValue,
     uint wants,
@@ -251,11 +237,7 @@
     ) {
       DC.Offer memory pivotNext;
       while (pivot.next != 0) {
-<<<<<<< HEAD
         pivotNext = _offers[pivot.next];
-        if (better(pivotNext.wants, pivotNext.gives, wants, gives)) {
-=======
-        pivotNext = offers[pivot.next];
         if (
           better(
             offerDetails,
@@ -267,7 +249,6 @@
             gasreq
           )
         ) {
->>>>>>> 694890e5
           pivotId = pivot.next;
           pivot = pivotNext;
         } else {
@@ -281,11 +262,7 @@
     } else {
       DC.Offer memory pivotPrev;
       while (pivot.prev != 0) {
-<<<<<<< HEAD
         pivotPrev = _offers[pivot.prev];
-        if (better(pivotPrev.wants, pivotPrev.gives, wants, gives)) {
-=======
-        pivotPrev = offers[pivot.prev];
         if (
           better(
             offerDetails,
@@ -297,7 +274,6 @@
             gasreq
           )
         ) {
->>>>>>> 694890e5
           break;
         } else {
           pivotId = pivot.prev;
