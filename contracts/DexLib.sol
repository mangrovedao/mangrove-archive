--- conflicted
+++ resolved
@@ -151,7 +151,6 @@
 
        `findPosition` is only ever called here, but exists as a separate function to make the code easier to read. */
     (uint prev, uint next) =
-<<<<<<< HEAD
       findPosition(
         offers,
         offerDetails,
@@ -161,9 +160,6 @@
         gasreq,
         pivotId
       );
-=======
-      findPosition(offers, best.value, wants, gives, pivotId);
->>>>>>> a0c747c3
 
     /* Then we place the offer in the book at the position found by `findPosition`. */
     if (prev != 0) {
