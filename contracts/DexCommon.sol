// SPDX-License-Identifier: UNLICENSED

pragma solidity ^0.7.0;
pragma abicoder v2;

/* # Dex Summary
   * Each Dex instance is half an offerbook for two ERC20 tokens.
   * Each offer promises `OFR_TOKEN` and requests `REQ_TOKEN`.
   * Each offer has an attached `maker` address.
   * When an offer is executed, we:
     1. Flashloan some `REQ_TOKEN` to the offer's `maker`.
     2. Call an arbitrary `execute` function on that address.
     3. Transfer back some `OFR_TOKEN`.
   * Offer are just promises. They can fail.
   * If an offer fails to transfer the right amount back, the loan is reverted.
   * A penalty mechanism incentivizes keepers to keep the book clean of failing offers.
   * A penalty provision must be posted with each offer.
   * If the offer succeeds, the provision returns to the maker.
   * If the offer fails, the provision is given to the taker as penalty.
   * The penalty should overcompensate for the taker's lost gas.
 */
//+clear+

library DexCommon {
  /* # Offer information */

  /* Offers are stored in a doubly-linked list, with all relevant offer data stored in structs `Offer` and `OfferDetail`. Functions often require only one of those structs to do their work. */
  //+clear+

  /* ## `Offer` */
  //+clear+
  /* `Offer`s hold the doubly-linked list pointers as well as price and volume information. 256 bits wide, so one storage read is enough. They have the following fields: */
  struct Offer {
    /* * `prev` points to the next best offer, and `next` points to the next worse. The best offer's `prev` is 0, and the last offer's `next` is 0 as well. _24 bits wide_. */
    uint prev;
    uint next;
    /* * `gives` is the amount of `OFR_TOKEN` the offer will give if successfully executed.
     _96 bits wide_, so assuming the usual 18 decimals, amounts can only go up to
  10 billions. */
    uint gives;
    /* * `wants` is the amount of `REQ_TOKEN` the offer wants in exchange for `gives`.
     _96 bits wide_, so assuming the usual 18 decimals, amounts can only go up to
  10 billions. */
    uint wants;
    /* `gasprice` is in gwei/gas and _16 bits wide_, which accomodates 1 to ~65k gwei / gas.

          `gasprice` is also the name of global Dex
          parameters. When an offer is created, its current value is added to
          the offer's `Offer`. The maker may choose an upper bound. */
    uint gasprice;
  }

  /* ## `OfferDetail`, provision info */
  //+clear+
  /* `OfferDetail`s hold the maker's address and provision/penalty-related information.
They have the following fields: */
  struct OfferDetail {
    /* * When an offer is executed, the function `execute` is called at
     the `maker` address, following this interface:

       ```
       interface IMaker {
         function execute(
           uint takerWants,
           uint takerGives,
           uint offerGasprice,
           uint offerId
         ) external;
       }
       ```

       Where `takerWants ≤ gives`, `takerGives/takerWants = wants/gives`,
       `offerGasprice` is how many `wei` a failed offer will pay per gas
       consumed, and `offerId` is the id of the offer being executed.

   */
    address maker;
    /* * `gasreq` gas will be provided to `execute`. _24 bits wide_, 33% more than the block limit as of late 2020. Note that if more room was needed, we could bring it down to 16 bits and have it represent 1k gas increments.

       Offer execution proceeds as follows:
       1. Send `wants` `REQ_TOKEN` from the taker to the maker,
       2. Call `IMaker(maker).execute{gas:gasreq}()`,
       3. Send `gives` `OFR_TOKEN` from the maker to the taker

       The function `execute` can be arbitrary code. The only requirement is that
       the transfer at step 3. succeeds. In that case, the offer _succeeds_.

       Otherwise the execution reverted and the maker is penalized.
       In that case, the offer _fails_.

  */
    uint gasreq;
    /*
     * `gasbase` represents the gas overhead used by processing the offer
       inside the Dex. The gas considered 'used' by an offer is at least
       `gasbase`, and at most `gasreq + gasbase`.

       If an offer fails, `gasprice` wei is taken from the
       provision per unit of gas used. `gasprice` should approximate the average gas
       price at offer creation time.

       So, when an offer is created, the maker is asked to provision the
       following amount of wei:
       ```
       (gasreq + gasbase) * gasprice
       ```
        When an offer fails, the following amount is given to the taker as compensation:
       ```
       (gasused + gasbase) * gasprice
       ```

       and the rest is given back to the maker.

       `gasbase` is _24 bits wide_ -- note that if more room was needed, we could bring it down to 8 bits and have it represent 1k gas increments.

       `gasbase` is also the name of global Dex
       parameters. When an offer is created, its current value is added to
       the offer's `OfferDetail`. The maker does not choose it.

    */
    uint gasbase;
  }

  /* # Configuration
   All configuration information of the Dex is in a `Config` struct. Configuration fields are:
*/
  /* Configuration. See DexLib for more information. */
  struct Global {
    /* The monitor, can provide realtime values for `gasprice` and `density` to the dex, and receive liquidity events notifications. */
    address monitor;
    /* If true, the dex will use the monitor address as an oracle for `gasprice` and `density`, for every base/quote pair. */
    bool useOracle;
    /* If true, the dex will notify the monitor address after every offer execution. */
    bool notify;
    /* * The `gasprice` is the amount of penalty paid by failed offers, in wei per gas used. `gasprice` should approximate the average gas price and will be subject to regular updates. */
    uint gasprice;
    /* An offer which asks for more gas than the block limit would live forever on
    the book. Nobody could take it or remove it, except its creator (who could cancel it). In practice, we will set this parameter to a reasonable limit taking into account both practical transaction sizes and the complexity of maker contracts.
  */
    uint gasmax;
    bool dead;
  }

  struct Local {
    bool active;
    /* * `fee`, in basis points, of `OFR_TOKEN` given to the taker. This fee is sent to the Dex. Fee is capped to 5% (see Dex.sol). */
    uint fee;
    /* * `density` is similar to a 'dust' parameter. We prevent spamming of low-volume offers by asking for a minimum 'density' in `OFR_TOKEN` per gas requested. For instance, if `density == 10`, `gasbase == 5000` an offer with `gasreq == 30000` must promise at least _10 × (30000 + 5) = 305000_ `OFR_TOKEN`. */
    uint density;
    /* * `gasbase` is an overapproximation of the gas overhead associated with processing each offer. The Dex considers that a failed offer has used at leat `gasbase` gas. Should only be updated when opcode prices change. */
    uint gasbase;
    /* * If `lock` is true, orders may not be added nor executed.

       Reentrancy during offer execution is not considered safe:
     * during execution, an offer could consume other offers further up in the book, effectively frontrunning the taker currently executing the offer.
     * it could also cancel other offers, creating a discrepancy between the advertised and actual market price at no cost to the maker.
     * an offer insertion consumes an unbounded amount of gas (because it has to be correctly placed in the book).

Note: An optimization in the `marketOrder` function relies on reentrancy being forbidden.
     */
    bool lock;
    /* `best` a holds the current best offer id. Has size of an id field. ! danger ! reading best inside a lock may give you a stale value. */
    uint best;
    /* * `lastId` is a counter for offer ids, incremented every time a new offer is created. It can't go above 2^24-1. */
    uint lastId;
  }

  struct Config {
    Global global;
    Local local;
  }

  /* # Misc.
   Finally, some miscellaneous things useful to both `Dex` and `DexLib`:*/
  //+clear+
  /* A container for `uint` that can be passed to an external library function as a storage reference so that the library can write the `uint` (in Solidity, references to storage value types cannot be passed around). This is used to send a writeable reference to the current best offer to the library functions of `DexLib` (`DexLib` exists to reduce the contract size of `Dex`). */

  /* Holds data about orders in a struct, used by `marketOrder` and `internalSnipes` (and some of their nested functions) to avoid stack too deep errors. */
  struct SingleOrder {
    address base;
    address quote;
    uint offerId;
    bytes32 offer;
    /* will evolve over time, initially the wants/gives from the taker's pov,
       then actual wants/give depending on how much the offer is ready */
    uint wants;
    uint gives;
    /* only populated when necessary */
    bytes32 offerDetail;
    bytes32 global;
    bytes32 local;
  }

  struct OrderResult {
    bool success;
    bytes32 makerData;
  }
}

/* # Events
The events emitted for use by various bots are listed here: */
library DexEvents {
  /* * Emitted at the creation of the new Dex contract on the pair (`quote`, `base`)*/
  event NewDex();

  event TestEvent(uint);

  /* * Dex adds or removes wei from `maker`'s account */
  event Credit(address maker, uint amount);
  event Debit(address maker, uint amount);

  /* * Dex reconfiguration */
  event SetActive(address base, address quote, bool value);
  event SetFee(address base, address quote, uint value);
  event SetGasbase(uint value);
  event SetGovernance(address value);
  event SetMonitor(address value);
  event SetVault(address value);
  event SetUseOracle(bool value);
  event SetNotify(bool value);
  event SetGasmax(uint value);
  event SetDensity(address base, address quote, uint value);
  event SetGasprice(uint value);

  /* * Offer execution */
  event Success(
    address base,
    address quote,
    uint offerId,
    address maker,
    uint takerWants,
    uint takerGives
  );
  event MakerFail(
    address base,
    address quote,
    uint offerId,
    address maker,
    uint takerWants,
    uint takerGives,
    bool reverted,
    bytes32 makerData
  );

  /* Permit */
  event Approval(
    address base,
    address quote,
<<<<<<< HEAD
    address taker,
    address sender,
    uint amount
=======
    address owner,
    address spender,
    uint value
>>>>>>> e6aaf664
  );

  /* * Dex closure */
  event Kill();

  /* * A new offer was inserted into book.
   `maker` is the address of the contract that implements the offer. */
  event WriteOffer(address base, address quote, address maker, bytes32 data);

  /* * `offerId` was present and is now removed from the book. */
  event RetractOffer(address base, address quote, uint offerId);

  /* *Dead offer `offerId` is collected: provision is withdrawn and `offerId` is removed from `offers` and `offerDetails` maps*/
  event DeleteOffer(address base, address quote, uint offerId);
}

interface IMaker {
  // Maker sends quote to taker
  // In normal dex, they already received base
  // In inverted dex, they did not
  //function makerTrade(Trade calldata trade) external returns (bytes32);

  // Maker sends quote to taker
  // In normal dex, they already received base
  // In inverted dex, they did not
  function makerTrade(DexCommon.SingleOrder calldata order)
    external
    returns (bytes32);

  // Maker callback after trade
  function makerPosthook(
    DexCommon.SingleOrder calldata order,
    DexCommon.OrderResult calldata result
  ) external;

  event Execute(
    address dex,
    address base,
    address quote,
    uint offerId,
    uint takerWants,
    uint takerGives
  );
}

interface ITaker {
  // Inverted dex only: taker acquires enough base to pay back quote loan
  function takerTrade(
    address base,
    address quote,
    uint totalGot,
    uint totalGives
  ) external;
}

/* Monitor contract interface */
interface IDexMonitor {
  function notifySuccess(DexCommon.SingleOrder calldata sor, address taker)
    external;

  function notifyFail(DexCommon.SingleOrder calldata sor) external;

  function read(address base, address quote)
    external
    returns (uint gasprice, uint density);
}<|MERGE_RESOLUTION|>--- conflicted
+++ resolved
@@ -246,15 +246,9 @@
   event Approval(
     address base,
     address quote,
-<<<<<<< HEAD
-    address taker,
-    address sender,
-    uint amount
-=======
     address owner,
     address spender,
     uint value
->>>>>>> e6aaf664
   );
 
   /* * Dex closure */
