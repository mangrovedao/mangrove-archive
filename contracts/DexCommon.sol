--- conflicted
+++ resolved
@@ -172,6 +172,8 @@
     uint offerId;
     Offer offer;
     Config config;
+    uint numFailures;
+    uint[2][] failures;
   }
 }
 
@@ -200,11 +202,7 @@
   event Failure(uint offerId, uint takerWants, uint takerGives);
 
   /* * Dex closure */
-<<<<<<< HEAD
-  event Close();
-=======
   event Kill();
->>>>>>> 694890e5
 
   event CancelOffer(uint offerId);
 
