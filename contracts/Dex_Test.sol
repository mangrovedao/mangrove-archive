--- conflicted
+++ resolved
@@ -80,11 +80,6 @@
       gasWanted: 2300,
       pivotId: 0
     });
-<<<<<<< HEAD
-    //    uint256 orderId = dex.lastId();
-=======
-    uint256 orderId = dex.getLastId();
->>>>>>> e997e57b
 
     uint256 orderAmount = 0.5 ether;
 
