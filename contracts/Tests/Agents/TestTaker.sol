// SPDX-License-Identifier: UNLICENSED

pragma solidity ^0.7.0;
pragma experimental ABIEncoderV2;
import "../../interfaces.sol";
import "../../Dex.sol";

contract TestTaker is ITaker {
  Dex dex;
  address base;
  address quote;

  constructor(
    Dex _dex,
    address _base,
    address _quote
  ) {
    dex = _dex;
    base = _base;
    quote = _quote;
  }

  receive() external payable {}

  function approve(IERC20 token, uint amount) external {
    token.approve(address(dex), amount);
  }

  function take(uint offerId, uint takerWants)
    external
    override
    returns (bool success)
  {
    //uint taken = TestEvents.min(makerGives, takerWants);
<<<<<<< HEAD
    success = dex.snipe(base, quote, offerId, takerWants);
=======
    success = dex.snipe(
      offerId,
      takerWants,
      type(uint96).max,
      type(uint48).max
    );
>>>>>>> cb8b0109
    //return taken;
  }

  function marketOrder(uint wants, uint gives) external override {
    dex.simpleMarketOrder(base, quote, wants, gives);
  }

  function marketOrderWithFail(
    uint wants,
    uint gives,
    uint punishLength,
    uint offerId
  ) external returns (uint[2][] memory) {
    return (dex.marketOrder(base, quote, wants, gives, punishLength, offerId));
  }

  function snipesAndRevert(uint[2][] calldata targets, uint punishLength)
    external
  {
    dex.punishingSnipes(base, quote, targets, punishLength);
  }

  function marketOrderAndRevert(
    uint fromOfferId,
    uint takerWants,
    uint takerGives,
    uint punishLength
  ) external {
    dex.punishingMarketOrder(
      base,
      quote,
      fromOfferId,
      takerWants,
      takerGives,
      punishLength
    );
  }
}<|MERGE_RESOLUTION|>--- conflicted
+++ resolved
@@ -32,16 +32,14 @@
     returns (bool success)
   {
     //uint taken = TestEvents.min(makerGives, takerWants);
-<<<<<<< HEAD
-    success = dex.snipe(base, quote, offerId, takerWants);
-=======
     success = dex.snipe(
+      base,
+      quote,
       offerId,
       takerWants,
       type(uint96).max,
       type(uint48).max
     );
->>>>>>> cb8b0109
     //return taken;
   }
 
