--- conflicted
+++ resolved
@@ -48,13 +48,8 @@
     }
   }
 
-<<<<<<< HEAD
-  function cancelOffer(Dex _dex, uint offerId) public returns (uint) {
-    return (_dex.cancelOffer(base, quote, offerId));
-=======
   function cancelOffer(Dex _dex, uint offerId) public {
-    _dex.cancelOffer(offerId, false);
->>>>>>> cb8b0109
+    _dex.cancelOffer(base, quote, offerId, false);
   }
 
   function newOffer(
@@ -67,11 +62,7 @@
   }
 
   function cancelOffer(uint offerId) public {
-<<<<<<< HEAD
-    dex.cancelOffer(base, quote, offerId);
-=======
-    dex.cancelOffer(offerId, false);
->>>>>>> cb8b0109
+    dex.cancelOffer(base, quote, offerId, false);
   }
 
   function provisionDex(uint amount) public {
