--- conflicted
+++ resolved
@@ -165,12 +165,7 @@
       TestUtils.getProvision(dex, base, quote, gasreq, _gasprice);
     posthook_bytes = this.renew_offer_at_posthook.selector;
 
-<<<<<<< HEAD
-    ofr = dex.newOffer(base, quote, 1 ether, 1 ether, gasreq, _gasprice, 0);
-
-=======
-    ofr = dex.newOffer(base, quote, 1 ether, 1 ether, gasreq, gasprice, 0);
->>>>>>> e6aaf664
+    ofr = dex.newOffer(base, quote, 1 ether, 1 ether, gasreq, _gasprice, 0);
     TestEvents.eq(
       dex.balanceOf(address(this)),
       weiBalMaker - mkr_provision, // maker has provision for his gasprice
@@ -453,10 +448,10 @@
   }
 
   function best_in_posthook_is_correct_test() public {
-    dex.newOffer(base, quote, 2 ether, 1 ether, gasreq, gasprice, 0);
-    ofr = dex.newOffer(base, quote, 1 ether, 1 ether, gasreq, gasprice, 0);
+    dex.newOffer(base, quote, 2 ether, 1 ether, gasreq, _gasprice, 0);
+    ofr = dex.newOffer(base, quote, 1 ether, 1 ether, gasreq, _gasprice, 0);
     uint best =
-      dex.newOffer(base, quote, 0.5 ether, 1 ether, gasreq, gasprice, 0);
+      dex.newOffer(base, quote, 0.5 ether, 1 ether, gasreq, _gasprice, 0);
     posthook_bytes = this.check_best_in_posthook.selector;
     bool success = tkr.take(best, 1 ether);
     TestEvents.check(called, "PostHook not called");
@@ -473,8 +468,8 @@
   }
 
   function lastId_in_posthook_is_correct_test() public {
-    dex.newOffer(base, quote, 1 ether, 1 ether, gasreq, gasprice, 0);
-    ofr = dex.newOffer(base, quote, 0.5 ether, 1 ether, gasreq, gasprice, 0);
+    dex.newOffer(base, quote, 1 ether, 1 ether, gasreq, _gasprice, 0);
+    ofr = dex.newOffer(base, quote, 0.5 ether, 1 ether, gasreq, _gasprice, 0);
     posthook_bytes = this.check_lastId_in_posthook.selector;
     bool success = tkr.take(ofr, 1 ether);
     TestEvents.check(called, "PostHook not called");
