--- conflicted
+++ resolved
@@ -92,21 +92,14 @@
     TestEvents.fail("Posthook should not be called");
   }
 
-<<<<<<< HEAD
-  function deleteOffer_posthook(
-    DexCommon.SingleOrder calldata order,
-    DexCommon.OrderResult calldata result
-  ) external {
-    require(msg.sender == address(this));
-    dex.retractOffer(base, quote, ofr, true);
-=======
+
   function cancelOffer_posthook(
     DexCommon.SingleOrder calldata,
     DexCommon.OrderResult calldata
   ) external {
     require(msg.sender == address(this));
     uint bal = dex.balanceOf(address(this));
-    dex.cancelOffer(base, quote, ofr, false);
+    dex.retractOffer(base, quote, ofr, true);
     if (abort) {
       TestEvents.eq(
         bal,
@@ -114,7 +107,6 @@
         "Cancel offer of a failed offer should not give provision to maker"
       );
     }
->>>>>>> 4a0e449e
   }
 
   function makerPosthook(
@@ -122,18 +114,11 @@
     DexCommon.OrderResult calldata result
   ) external override {
     require(msg.sender == address(dex));
-<<<<<<< HEAD
     TestEvents.check(
       !TestUtils.hasOffer(dex, order.base, order.quote, order.offerId),
       "Offer was not removed after take"
     );
     address(this).call(abi.encodeWithSelector(posthook_bytes, order, result));
-=======
-    bool noRevert;
-    (noRevert, ) = address(this).call(
-      abi.encodeWithSelector(posthook_bytes, order, result)
-    );
->>>>>>> 4a0e449e
   }
 
   function a_beforeAll() public {
