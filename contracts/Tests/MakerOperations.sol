// SPDX-License-Identifier: UNLICENSED

pragma solidity ^0.7.0;
pragma experimental ABIEncoderV2;

import "../DexDeployer.sol";
import "../Dex.sol";
import "../DexCommon.sol";
import "../interfaces.sol";
import "hardhat/console.sol";

import "./Toolbox/TestEvents.sol";
import "./Toolbox/TestUtils.sol";
import "./Toolbox/Display.sol";

import "./Agents/TestToken.sol";
import "./Agents/TestMaker.sol";
import "./Agents/TestMoriartyMaker.sol";
import "./Agents/MakerDeployer.sol";
import "./Agents/TestTaker.sol";

contract MakerOperations_Test {
  Dex dex;
  ISauron sauron;
  TestMaker mkr;
  TestMaker mkr2;

  receive() external payable {}

  function a_beforeAll() public {
    TestToken atk = TokenSetup.setup("A", "$A");
    TestToken btk = TokenSetup.setup("B", "$B");
    dex = DexSetup.setup(atk, btk);
    sauron = dex.deployer().sauron();
    mkr = MakerSetup.setup(dex, false);
    mkr2 = MakerSetup.setup(dex, false);

    address(mkr).transfer(10 ether);
    address(mkr2).transfer(10 ether);

    Display.register(msg.sender, "Test Runner");
    Display.register(address(this), "MakerOperations_Test");
    Display.register(address(atk), "$A");
    Display.register(address(btk), "$B");
    Display.register(address(dex), "dex");
    Display.register(address(mkr), "maker");
    Display.register(address(mkr2), "maker2");
  }

  function provision_adds_freeWei_and_ethers_test() public {
    uint dex_bal = address(dex).balance;
    uint amt1 = 235;
    uint amt2 = 1.3 ether;

    mkr.provisionDex(amt1);

    TestEvents.eq(mkr.freeWei(), amt1, "incorrect mkr freeWei amount (1)");
    TestEvents.eq(
      address(dex).balance,
      dex_bal + amt1,
      "incorrect dex ETH balance (1)"
    );

    mkr.provisionDex(amt2);

    TestEvents.eq(
      mkr.freeWei(),
      amt1 + amt2,
      "incorrect mkr freeWei amount (2)"
    );
    TestEvents.eq(
      address(dex).balance,
      dex_bal + amt1 + amt2,
      "incorrect dex ETH balance (2)"
    );
  }

  function withdraw_removes_freeWei_and_ethers_test() public {
    uint dex_bal = address(dex).balance;
    uint amt1 = 0.86 ether;
    uint amt2 = 0.12 ether;

    mkr.provisionDex(amt1);
    bool success = mkr.withdrawDex(amt2);
    TestEvents.check(success, "mkr was not able to withdraw from dex");
    TestEvents.eq(mkr.freeWei(), amt1 - amt2, "incorrect mkr freeWei amount");
    TestEvents.eq(
      address(dex).balance,
      dex_bal + amt1 - amt2,
      "incorrect dex ETH balance"
    );
  }

  function withdraw_too_much_fails_test() public {
    uint amt1 = 6.003 ether;
    mkr.provisionDex(amt1);
    try mkr.withdrawDex(amt1 + 1) {
      TestEvents.fail("mkr cannot withdraw more than it has");
    } catch Error(string memory r) {
      TestEvents.eq(r, "dex/insufficientProvision", "wrong revert reason");
    }
  }

  function newOffer_without_freeWei_fails_test() public {
    try mkr.newOffer(1 ether, 1 ether, 0, 0) {
      TestEvents.fail("mkr cannot create offer without provision");
    } catch Error(string memory r) {
      TestEvents.eq(
        r,
        "dex/insufficientProvision",
        "new offer failed for wrong reason"
      );
    }
  }

  function cancel_restores_balance_test() public {
    mkr.provisionDex(1 ether);
    uint bal = mkr.freeWei();
    mkr.cancelOffer(mkr.newOffer(1 ether, 1 ether, 2300, 0));

    TestEvents.eq(mkr.freeWei(), bal, "cancel has not restored balance");
  }

  function cancel_wrong_offer_fails_test() public {
    mkr.provisionDex(1 ether);
    uint ofr = mkr.newOffer(1 ether, 1 ether, 2300, 0);
    try mkr2.cancelOffer(ofr) {
      TestEvents.fail("mkr2 should not be able to cancel mkr's offer");
    } catch Error(string memory r) {
      TestEvents.eq(r, "dex/cancelOffer/unauthorized", "wrong revert reason");
    }
  }

  function gasreq_max_with_newOffer_ok_test() public {
    mkr.provisionDex(1 ether);
    uint gasmax = 750000;
    sauron.gasmax(gasmax);
    mkr.newOffer(1 ether, 1 ether, gasmax, 0);
  }

  function gasreq_too_high_fails_newOffer_test() public {
    uint gasmax = 12;
<<<<<<< HEAD
    dex.setConfig(DC.ConfigKey.gasmax, gasmax);
=======
    sauron.gasmax(gasmax);
>>>>>>> a0c747c3
    try mkr.newOffer(1 ether, 1 ether, gasmax + 1, 0) {
      TestEvents.fail("gasreq above gasmax, newOffer should fail");
    } catch Error(string memory r) {
      TestEvents.eq(r, "dex/newOffer/gasreq/tooHigh", "wrong revert reason");
    }
  }

  function min_density_with_newOffer_ok_test() public {
    mkr.provisionDex(1 ether);
    uint density = 10**7;
    sauron.gasbase(1);
    sauron.density(address(dex), density);
    mkr.newOffer(1 ether, density, 0, 0);
  }

  function low_density_fails_newOffer_test() public {
    uint density = 10**7;
<<<<<<< HEAD
    dex.setConfig(DC.ConfigKey.gasbase, 1);
    dex.setConfig(DC.ConfigKey.density, density);
=======
    sauron.gasbase(1);
    sauron.density(address(dex), density);
>>>>>>> a0c747c3
    try mkr.newOffer(1 ether, density - 1, 0, 0) {
      TestEvents.fail("density too low, newOffer should fail");
    } catch Error(string memory r) {
      TestEvents.eq(r, "dex/newOffer/gives/tooLow", "wrong revert reason");
    }
  }

  function wants_too_wide_fails_newOffer_test() public {
    sauron.gasbase(1);
    sauron.density(address(dex), 1);
    mkr.provisionDex(1 ether);

    uint wants = type(uint96).max + uint(1);
    try mkr.newOffer(wants, 1, 0, 0) {
      TestEvents.fail("wants wider than 96bits, newOffer should fail");
    } catch Error(string memory r) {
      TestEvents.eq(r, "dex/newOffer/wants/96bits", "wrong revert reason");
    }
  }

  function gives_too_wide_fails_newOffer_test() public {
    mkr.provisionDex(1 ether);

    uint gives = type(uint96).max + uint(1);
    try mkr.newOffer(0, gives, 0, 0) {
      TestEvents.fail("gives wider than 96bits, newOffer should fail");
    } catch Error(string memory r) {
      TestEvents.eq(r, "dex/newOffer/gives/96bits", "wrong revert reason");
    }
  }

  function pivotId_too_wide_fails_newOffer_test() public {
    sauron.gasbase(1);
    sauron.density(address(dex), 1);
    mkr.provisionDex(1 ether);

    uint pivotId = type(uint32).max + uint(1);
    try mkr.newOffer(0, 1, 0, pivotId) {
      TestEvents.fail("pivotId wider than 32bits, newOffer should fail");
    } catch Error(string memory r) {
      TestEvents.eq(r, "dex/newOffer/pivotId/32bits", "wrong revert reason");
    }
  }
}<|MERGE_RESOLUTION|>--- conflicted
+++ resolved
@@ -140,11 +140,7 @@
 
   function gasreq_too_high_fails_newOffer_test() public {
     uint gasmax = 12;
-<<<<<<< HEAD
-    dex.setConfig(DC.ConfigKey.gasmax, gasmax);
-=======
     sauron.gasmax(gasmax);
->>>>>>> a0c747c3
     try mkr.newOffer(1 ether, 1 ether, gasmax + 1, 0) {
       TestEvents.fail("gasreq above gasmax, newOffer should fail");
     } catch Error(string memory r) {
@@ -162,13 +158,8 @@
 
   function low_density_fails_newOffer_test() public {
     uint density = 10**7;
-<<<<<<< HEAD
-    dex.setConfig(DC.ConfigKey.gasbase, 1);
-    dex.setConfig(DC.ConfigKey.density, density);
-=======
     sauron.gasbase(1);
     sauron.density(address(dex), density);
->>>>>>> a0c747c3
     try mkr.newOffer(1 ether, density - 1, 0, 0) {
       TestEvents.fail("density too low, newOffer should fail");
     } catch Error(string memory r) {
