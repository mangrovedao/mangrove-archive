// SPDX-License-Identifier: UNLICENSED
pragma solidity ^0.7.0;
// Encode structs
pragma experimental ABIEncoderV2;

import "../Agents/TestTaker.sol";
import "../Agents/MakerDeployer.sol";
import "../Agents/TestMoriartyMaker.sol";
import "../Agents/TestToken.sol";

import "./TestEvents.sol";
import "./Display.sol";

library TestUtils {
  struct Balances {
    uint dexBalanceWei;
    uint dexBalanceFees;
    uint takerBalanceA;
    uint takerBalanceB;
    uint takerBalanceWei;
    uint[] makersBalanceA;
    uint[] makersBalanceB;
    uint[] makersBalanceWei;
  }
  enum Info {makerWants, makerGives, nextId, gasreq, gasprice}

<<<<<<< HEAD
  function isEmptyOB(
    Dex dex,
    address base,
    address quote
  ) internal view returns (bool) {
    (DC.Offer memory offer, ) =
      dex.getOfferInfo(base, quote, dex.bests(base, quote), true);
    return !DC.isOffer(offer);
=======
  function isEmptyOB(Dex dex) internal view returns (bool) {
    (DC.Offer memory offer, ) = dex.getOfferInfo(dex.getBest(), true);
    return !DC.isLive(offer);
>>>>>>> cb8b0109
  }

  function adminOf(Dex dex) internal view returns (address) {
    return dex.admin();
  }

  function getFee(
    Dex dex,
    address base,
    address quote,
    uint price
  ) internal view returns (uint) {
    return ((price * dex.config(base, quote).fee) / 10000);
  }

  function getProvision(
    Dex dex,
    address base,
    address quote,
    uint gasreq
  ) internal view returns (uint) {
    DC.Config memory config = dex.config(base, quote);
    return ((gasreq + config.gasbase) * config.gasprice);
  }

  function getOfferInfo(
    Dex dex,
    address base,
    address quote,
    Info infKey,
    uint offerId
  ) internal view returns (uint) {
    (DC.Offer memory offer, DC.OfferDetail memory offerDetail) =
      dex.getOfferInfo(base, quote, offerId, true);
    if (infKey == Info.makerWants) {
      return offer.wants;
    }
    if (infKey == Info.makerGives) {
      return offer.gives;
    }
    if (infKey == Info.nextId) {
      return offer.next;
    }
    if (infKey == Info.gasreq) {
      return offerDetail.gasreq;
    } else {
      return offerDetail.gasprice;
    }
  }

  function hasOffer(
    Dex dex,
    address base,
    address quote,
    uint offerId
  ) internal view returns (bool) {
    return (getOfferInfo(dex, base, quote, Info.makerGives, offerId) > 0);
  }

  function makerOf(
    Dex dex,
    address base,
    address quote,
    uint offerId
  ) internal view returns (address) {
    (, DC.OfferDetail memory od) = dex.getOfferInfo(base, quote, offerId, true);
    return od.maker;
  }
}

// Pretest libraries are for deploying large contracts independently.
// Otherwise bytecode can be too large. See EIP 170 for more on size limit:
// https://github.com/ethereum/EIPs/blob/master/EIPS/eip-170.md

library TokenSetup {
  function setup(string memory name, string memory ticker)
    external
    returns (TestToken)
  {
    return new TestToken(address(this), name, ticker);
  }
}

library DexSetup {
  function setup(TestToken base, TestToken quote) external returns (Dex dex) {
    TestEvents.not0x(address(base));
    TestEvents.not0x(address(quote));
    dex = new Dex({
      gasprice: 40 * 10**9,
      gasbase: 30_000,
      gasmax: 1_000_000,
      takerLends: true
    });

    dex.setActive(address(base), address(quote), true);
    dex.setDensity(address(base), address(quote), 100);
    dex.setActive(address(quote), address(base), true);
    dex.setDensity(address(quote), address(base), 100);


    return dex;
  }
}

library MakerSetup {
  function setup(
    Dex dex,
    address base,
    address quote,
    bool shouldFail
  ) external returns (TestMaker) {
    return new TestMaker(dex, base, quote, shouldFail);
  }

  function setup(
    Dex dex,
    address base,
    address quote
  ) external returns (TestMaker) {
    return new TestMaker(dex, base, quote, false);
  }
}

library MakerDeployerSetup {
  function setup(
    Dex dex,
    address base,
    address quote
  ) external returns (MakerDeployer) {
    TestEvents.not0x(address(dex));
    return (new MakerDeployer(dex, base, quote));
  }
}

library TakerSetup {
  function setup(
    Dex dex,
    address base,
    address quote
  ) external returns (TestTaker) {
    TestEvents.not0x(address(dex));
    return new TestTaker(dex, base, quote);
  }
}<|MERGE_RESOLUTION|>--- conflicted
+++ resolved
@@ -24,20 +24,14 @@
   }
   enum Info {makerWants, makerGives, nextId, gasreq, gasprice}
 
-<<<<<<< HEAD
   function isEmptyOB(
     Dex dex,
     address base,
     address quote
   ) internal view returns (bool) {
     (DC.Offer memory offer, ) =
-      dex.getOfferInfo(base, quote, dex.bests(base, quote), true);
-    return !DC.isOffer(offer);
-=======
-  function isEmptyOB(Dex dex) internal view returns (bool) {
-    (DC.Offer memory offer, ) = dex.getOfferInfo(dex.getBest(), true);
+      dex.getOfferInfo(base, quote, dex.getBest(base, quote), true);
     return !DC.isLive(offer);
->>>>>>> cb8b0109
   }
 
   function adminOf(Dex dex) internal view returns (address) {
@@ -137,7 +131,6 @@
     dex.setActive(address(quote), address(base), true);
     dex.setDensity(address(quote), address(base), 100);
 
-
     return dex;
   }
 }
