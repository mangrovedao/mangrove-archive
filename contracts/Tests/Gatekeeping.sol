// SPDX-License-Identifier: UNLICENSED

pragma solidity ^0.7.0;
pragma experimental ABIEncoderV2;

import "../Dex.sol";
import "../DexCommon.sol";
import "../interfaces.sol";
import "hardhat/console.sol";

import "./Toolbox/TestEvents.sol";
import "./Toolbox/TestUtils.sol";
import "./Toolbox/Display.sol";

import "./Agents/TestToken.sol";
import "./Agents/TestMaker.sol";
import "./Agents/TestMoriartyMaker.sol";
import "./Agents/MakerDeployer.sol";
import "./Agents/TestTaker.sol";

contract NotAdmin {
  Dex dex;
  address base;
  address quote;

  constructor(Dex _dex) {
    dex = _dex;
  }

  function setGasprice(uint value) public {
    dex.setGasprice(value);
  }

  function setFee(uint fee) public {
    dex.setFee(base, quote, fee);
  }

  function setAdmin(address newAdmin) public {
    dex.setAdmin(newAdmin);
  }
}

// In these tests, the testing contract is the market maker.
contract Gatekeeping_Test {
  receive() external payable {}

  Dex dex;
  TestTaker tkr;
  TestMaker mkr;
  address base;
  address quote;

  function a_beforeAll() public {
    TestToken baseT = TokenSetup.setup("A", "$A");
    TestToken quoteT = TokenSetup.setup("B", "$B");
    base = address(baseT);
    quote = address(quoteT);
    dex = DexSetup.setup(baseT, quoteT);
    tkr = TakerSetup.setup(dex, base, quote);
    mkr = MakerSetup.setup(dex, quote, base);

    address(tkr).transfer(10 ether);
    address(mkr).transfer(10 ether);

    bool noRevert;
    (noRevert, ) = address(dex).call{value: 10 ether}("");

    mkr.provisionDex(5 ether);

    baseT.mint(address(this), 1 ether);
    quoteT.mint(address(tkr), 1 ether);
    quoteT.mint(address(mkr), 1 ether);

    baseT.approve(address(dex), 1 ether);
    tkr.approve(quoteT, 1 ether);
    mkr.approve(quoteT, 1 ether);
    mkr.approve(baseT, 1 ether);

    Display.register(msg.sender, "Test Runner");
    Display.register(address(this), "Gatekeeping_Test/maker");
    Display.register(base, "$A");
    Display.register(quote, "$B");
    Display.register(address(dex), "dex");
    Display.register(address(tkr), "taker[$A,$B]");
    Display.register(address(mkr), "maker[$B,$A]");
  }

  function admin_can_set_admin_test() public {
    NotAdmin notAdmin = new NotAdmin(dex);
    try dex.setAdmin(address(notAdmin)) {
      try notAdmin.setAdmin(address(this)) {
        try notAdmin.setGasprice(10000) {
          TestEvents.fail("notAdmin should no longer have admin rights");
        } catch Error(string memory nolonger_admin) {
          TestEvents.revertEq(nolonger_admin, "HasAdmin/adminOnly");
        }
      } catch {
        TestEvents.fail("notAdmin should have been given admin rights");
      }
    } catch {
      TestEvents.fail("failed to pass admin rights");
    }
  }

  function only_admin_can_set_config_test() public {
    NotAdmin notAdmin = new NotAdmin(dex);
    try notAdmin.setFee(0) {
      TestEvents.fail(
        "someone other than admin should not be able to set the configuration"
      );
    } catch Error(string memory r) {
      TestEvents.revertEq(r, "HasAdmin/adminOnly");
    }
  }

  bytes reentrancer; // failing call
  bool shouldFail;

  // maker's execute callback for the dex
  function execute(
    address,
    address,
    uint, /* takerWants*/ // silence warning about unused argument
    uint, /*takerGives*/ // silence warning about unused argument
    uint, /* offerGasprice*/ // silence warning about unused argument
    uint /*offerId */ // silence warning about unused argument
  ) external {
    (bool success, bytes memory retdata) = address(dex).call(reentrancer);
    TestEvents.check(
      (success && !shouldFail) || (!success && shouldFail),
      "unexpected result on Dex reentrancy"
    );
  }

  function testGas_test() public {
    uint ofr = dex.newOffer(base, quote, 1 ether, 1 ether, 100_000, 0);
    tkr.take(ofr, 1 ether);
  }

  function newOffer_on_reentrancy_fails_test() public {
    uint ofr = dex.newOffer(base, quote, 1 ether, 1 ether, 100_000, 0);
    reentrancer = abi.encodeWithSelector(
      Dex.newOffer.selector,
      base,
      quote,
      1 ether,
      1 ether,
      30_000,
      0
    );
    shouldFail = true;
    bool success = tkr.take(ofr, 1 ether);
    TestEvents.check(success, "Taker failed to take offer");
  }

<<<<<<< HEAD
  function newOffer_on_reentrancy_succeeds_test() public {
    uint ofr = dex.newOffer(base, quote, 1 ether, 1 ether, 200_000, 0);
    reentrancer = abi.encodeWithSelector(
      Dex.newOffer.selector,
      quote,
      base,
      1 ether,
      1 ether,
      30_000,
      0
    );
    shouldFail = false;
    bool success = tkr.take(ofr, 1 ether);

    TestEvents.expectFrom(address(dex));
    emit DexEvents.NewOffer(
      quote,
      base,
      address(this),
      1 ether,
      1 ether,
      30_000,
      2
    );
    TestEvents.check(success, "Taker failed to take offer");
    TestEvents.check(
      TestUtils.hasOffer(dex, quote, base, 2),
      "offer should have been added to Dex"
    );
  }

  function cancelOffer_on_reentrancy_fails_test() public {
    uint ofr = dex.newOffer(base, quote, 1 ether, 1 ether, 90_000, 0);
    uint _ofr = dex.newOffer(base, quote, 1 ether, 1 ether, 30_000, 0);
    reentrancer = abi.encodeWithSelector(
      Dex.cancelOffer.selector,
      base,
      quote,
      _ofr
    );
    shouldFail = true;
    bool success = tkr.take(ofr, 0.1 ether);
    TestEvents.check(success, "Taker failed to take offer");
    TestEvents.expectFrom(address(dex));
    emit DexEvents.Success(ofr, 0.1 ether, 0.1 ether);
    TestEvents.check(
      TestUtils.hasOffer(dex, base, quote, _ofr),
      "offer should not be removed from Dex"
    );
=======
  function cancelOffer_on_reentrancy_fails_test() public {
    uint ofr = dex.newOffer(1 ether, 1 ether, 30_000, 0);
    reentrancer = abi.encodeWithSelector(Dex.cancelOffer.selector, ofr, false);
    tkr.take(ofr, 1 ether);
>>>>>>> cb8b0109
  }

  function cancelOffer_on_reentrancy_succeeds_test() public {
    uint ofr = dex.newOffer(base, quote, 1 ether, 1 ether, 90_000, 0);
    uint _ofr = dex.newOffer(quote, base, 1 ether, 1 ether, 10_000, 0);
    reentrancer = abi.encodeWithSelector(
      Dex.cancelOffer.selector,
      quote,
      base,
      _ofr
    );
    shouldFail = false; // should succeed since reentrancy is on a different pair
    bool success = tkr.take(ofr, 0.1 ether);
    TestEvents.check(success, "Taker failed to take offer");

    TestEvents.expectFrom(address(dex));
    emit DexEvents.DeleteOffer(_ofr);
    emit DexEvents.Success(ofr, 0.1 ether, 0.1 ether);
  }

  // TODO initial offer (B,A) dex should not be reentrant
  function marketOrder_on_reentrancy_fails_test() public {
    uint ofr = dex.newOffer(base, quote, 1 ether, 1 ether, 100_000, 0);
    reentrancer = abi.encodeWithSelector(
      Dex.simpleMarketOrder.selector,
      base,
      quote,
      0.2 ether,
      0.2 ether
    );
    shouldFail = true;
    bool success = tkr.take(ofr, 0.1 ether);
    TestEvents.check(success, "Taker failed to take offer");

    TestEvents.expectFrom(address(dex));
    emit DexEvents.Success(ofr, 0.1 ether, 0.1 ether);
  }

  function marketOrder_on_reentrancy_fails_succeeds_test() public {
    uint ofr = dex.newOffer(base, quote, 1 ether, 1 ether, 190_000, 0);
    uint _ofr =
      mkr.newOffer({ // new offer of inverse pair
        wants: 1 ether,
        gives: 1 ether,
        gasreq: 30_000,
        pivotId: 0
      });
    reentrancer = abi.encodeWithSelector( //market order on inverse pair should succeed
      Dex.simpleMarketOrder.selector,
      quote,
      base,
      0.2 ether,
      0.2 ether
    );
    shouldFail = false;
    bool success = tkr.take(ofr, 0.1 ether);
    TestEvents.check(success, "Taker failed to take offer");

    TestEvents.expectFrom(address(dex));
    emit DexEvents.Success(_ofr, 0.2 ether, 0.2 ether);
    emit DexEvents.Success(ofr, 0.1 ether, 0.1 ether);
  }

  function internalSnipes_on_reentrancy_fails_test() public {
    uint ofr = dex.newOffer(base, quote, 1 ether, 1 ether, 30_000, 0);
    uint _ofr = dex.newOffer(base, quote, 0.1 ether, 0.1 ether, 30_000, 0);

    reentrancer = abi.encodeWithSelector(
      Dex.snipe.selector,
      base,
      quote,
      _ofr,
      1 ether
    );
    shouldFail = true;
    bool success = tkr.take(ofr, 0.1 ether);
    TestEvents.check(success, "Taker failed to take offer");

    TestEvents.expectFrom(address(dex));
    emit DexEvents.Success(ofr, 0.1 ether, 0.1 ether);
    TestEvents.check(
      TestUtils.hasOffer(dex, base, quote, _ofr),
      "offer should not be removed from Dex"
    );
  }

  function internalSnipes_on_reentrancy_succeeds_test() public {
    uint ofr = dex.newOffer(base, quote, 1 ether, 1 ether, 190_000, 0);
    uint _ofr = mkr.newOffer(1 ether, 1 ether, 30_000, 0); //offer on different pair

    reentrancer = abi.encodeWithSelector(
      Dex.snipe.selector,
      quote,
      base,
      _ofr,
      0.5 ether
    );
    shouldFail = false;
    bool success = tkr.take(ofr, 0.1 ether);
    TestEvents.check(success, "Taker failed to take offer");

    TestEvents.expectFrom(address(dex));
    emit DexEvents.Success(_ofr, 0.5 ether, 0.5 ether);
    emit DexEvents.Success(ofr, 0.1 ether, 0.1 ether);
  }

  function newOffer_on_closed_fails_test() public {
    dex.kill();
    try dex.newOffer(base, quote, 1 ether, 1 ether, 0, 0) {
      TestEvents.fail("newOffer should fail on closed market");
    } catch Error(string memory r) {
      TestEvents.revertEq(r, "dex/dead");
    }
  }

  function take_on_closed_fails_test() public {
    uint ofr = dex.newOffer(base, quote, 1 ether, 1 ether, 0, 0);

    dex.kill();
    try tkr.take(ofr, 1 ether) {
      TestEvents.fail("take offer should fail on closed market");
    } catch Error(string memory r) {
      TestEvents.revertEq(r, "dex/dead");
    }
  }

  function newOffer_on_inactive_test() public {
    dex.setActive(base, quote, false);
    try dex.newOffer(base, quote, 1 ether, 1 ether, 0, 0) {
      TestEvents.fail("newOffer should fail on closed market");
    } catch Error(string memory r) {
      TestEvents.revertEq(r, "dex/inactive");
    }
  }

  function receive_on_closed_fails_test() public {
    dex.kill();

    (bool success, bytes memory retdata) =
      address(dex).call{value: 10 ether}("");
    if (success) {
      TestEvents.fail("receive() should fail on closed market");
    } else {
      string memory r = string(retdata);
      TestEvents.revertEq(r, "dex/dead");
    }
  }

  function marketOrder_on_closed_fails_test() public {
    dex.kill();
    try tkr.marketOrder(1 ether, 1 ether) {
      TestEvents.fail("marketOrder should fail on closed market");
    } catch Error(string memory r) {
      TestEvents.revertEq(r, "dex/dead");
    }
  }

  function snipe_on_closed_fails_test() public {
    dex.kill();
    try tkr.take(0, 1 ether) {
      TestEvents.fail("snipe should fail on closed market");
    } catch Error(string memory r) {
      TestEvents.revertEq(r, "dex/dead");
    }
  }

  function withdraw_on_closed_ok_test() public {
    dex.kill();
    dex.withdraw(0.1 ether);
  }

  function cancelOffer_on_closed_ok_test() public {
<<<<<<< HEAD
    uint ofr = dex.newOffer(base, quote, 1 ether, 1 ether, 0, 0);
    dex.kill();
    dex.cancelOffer(base, quote, ofr);
=======
    uint ofr = dex.newOffer(1 ether, 1 ether, 0, 0);
    dex.closeMarket();
    dex.cancelOffer(ofr, false);
>>>>>>> cb8b0109
  }
}<|MERGE_RESOLUTION|>--- conflicted
+++ resolved
@@ -125,7 +125,7 @@
     uint, /* offerGasprice*/ // silence warning about unused argument
     uint /*offerId */ // silence warning about unused argument
   ) external {
-    (bool success, bytes memory retdata) = address(dex).call(reentrancer);
+    (bool success, ) = address(dex).call(reentrancer);
     TestEvents.check(
       (success && !shouldFail) || (!success && shouldFail),
       "unexpected result on Dex reentrancy"
@@ -153,62 +153,16 @@
     TestEvents.check(success, "Taker failed to take offer");
   }
 
-<<<<<<< HEAD
-  function newOffer_on_reentrancy_succeeds_test() public {
-    uint ofr = dex.newOffer(base, quote, 1 ether, 1 ether, 200_000, 0);
-    reentrancer = abi.encodeWithSelector(
-      Dex.newOffer.selector,
-      quote,
-      base,
-      1 ether,
-      1 ether,
-      30_000,
-      0
-    );
-    shouldFail = false;
-    bool success = tkr.take(ofr, 1 ether);
-
-    TestEvents.expectFrom(address(dex));
-    emit DexEvents.NewOffer(
-      quote,
-      base,
-      address(this),
-      1 ether,
-      1 ether,
-      30_000,
-      2
-    );
-    TestEvents.check(success, "Taker failed to take offer");
-    TestEvents.check(
-      TestUtils.hasOffer(dex, quote, base, 2),
-      "offer should have been added to Dex"
-    );
-  }
-
   function cancelOffer_on_reentrancy_fails_test() public {
-    uint ofr = dex.newOffer(base, quote, 1 ether, 1 ether, 90_000, 0);
-    uint _ofr = dex.newOffer(base, quote, 1 ether, 1 ether, 30_000, 0);
+    uint ofr = dex.newOffer(base, quote, 1 ether, 1 ether, 30_000, 0);
     reentrancer = abi.encodeWithSelector(
       Dex.cancelOffer.selector,
       base,
       quote,
-      _ofr
-    );
-    shouldFail = true;
-    bool success = tkr.take(ofr, 0.1 ether);
-    TestEvents.check(success, "Taker failed to take offer");
-    TestEvents.expectFrom(address(dex));
-    emit DexEvents.Success(ofr, 0.1 ether, 0.1 ether);
-    TestEvents.check(
-      TestUtils.hasOffer(dex, base, quote, _ofr),
-      "offer should not be removed from Dex"
-    );
-=======
-  function cancelOffer_on_reentrancy_fails_test() public {
-    uint ofr = dex.newOffer(1 ether, 1 ether, 30_000, 0);
-    reentrancer = abi.encodeWithSelector(Dex.cancelOffer.selector, ofr, false);
+      ofr,
+      false
+    );
     tkr.take(ofr, 1 ether);
->>>>>>> cb8b0109
   }
 
   function cancelOffer_on_reentrancy_succeeds_test() public {
@@ -381,14 +335,8 @@
   }
 
   function cancelOffer_on_closed_ok_test() public {
-<<<<<<< HEAD
     uint ofr = dex.newOffer(base, quote, 1 ether, 1 ether, 0, 0);
     dex.kill();
-    dex.cancelOffer(base, quote, ofr);
-=======
-    uint ofr = dex.newOffer(1 ether, 1 ether, 0, 0);
-    dex.closeMarket();
-    dex.cancelOffer(ofr, false);
->>>>>>> cb8b0109
+    dex.cancelOffer(base, quote, ofr, false);
   }
 }