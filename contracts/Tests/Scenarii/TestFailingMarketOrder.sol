// SPDX-License-Identifier: UNLICENSED
pragma solidity ^0.7.0;
import "../Toolbox/TestUtils.sol";

library TestFailingMarketOrder {
  function moWithFailures(Dex dex, TestTaker taker) external {
    uint[] memory failures = taker.marketOrderWithFail({
      wants: 10 ether,
      gives: 30 ether,
      punishLength: 10,
      offerId: dex.getBest()
    });
    uint failedOffer = 1;
    for (uint i = 0; i < failures.length - 1; i += 2) {
      TestEvents.eq(failures[i], failedOffer, "Incorrect failed offer Id");
      TestEvents.less(
        failures[i + 1],
        100000 + dex.getConfigUint(DC.ConfigKey.gasbase),
        "Incorrect Gas consummed"
      );
      failedOffer++;
    }
    TestEvents.check(TestUtils.isEmptyOB(dex), "Offer book should be empty");
  }

<<<<<<< HEAD
  function runAndRevert(
    Dex dex,
    TestTaker taker,
    TestToken aToken
  ) external {
    Display.logOfferBook(dex,5);
=======
  function snipesAndRevert(Dex dex, TestTaker taker) external {
>>>>>>> 4528ad51
    uint tkrBalance = address(taker).balance;
    uint[] memory targetsOK = new uint[](10);
    uint[] memory targetsWrong = new uint[](10);

    uint cpt = 0;
    for (uint i = 5; i > 0; i--) {
      targetsOK[2 * cpt] = i;
      targetsWrong[2 * cpt] = cpt + 1;
      targetsOK[2 * cpt + 1] = 0.5 ether;
      targetsWrong[2 * cpt + 1] = 0.5 ether;
      cpt++;
    }
    // if offers are not consumed in the order given by OB
    // no offer fails and the OB should be unchanged
    taker.snipesAndRevert(targetsWrong, 5);
    for (uint i = 1; i <= 5; i++) {
      TestEvents.check(
        TestUtils.hasOffer(dex, i),
        Display.append(
          "Offer ",
          Display.uint2str(i),
          " should have been kept in OB"
        )
      );
    }
    TestEvents.eq(
      address(taker).balance, //actual
      tkrBalance,
      "Incorrect taker balance"
    );

    // sniping offers in the OB order.
    taker.snipesAndRevert(targetsOK, 5);
    // Display.logOfferBook(dex,5);
    // check that dummy offer is still there:
    TestEvents.check(
      TestUtils.hasOffer(dex, 5),
      "Dummy offer should still be in OB"
    );
    for (uint i = 1; i < 5; i++) {
      TestEvents.check(
        !TestUtils.hasOffer(dex, i),
<<<<<<< HEAD
        "Failing offer should have been removed from OB"
=======
        Display.append(
          "Failing offer ",
          Display.uint2str(i),
          " should have been removed from OB"
        )
      );
    }
    TestEvents.eq(
      address(taker).balance, //actual
      tkrBalance + 4 * TestUtils.getProvision(dex, 100000),
      "Incorrect taker balance"
    );
  }

  function moAndRevert(Dex dex, TestTaker tkr) external {
    uint tkrBalance = address(tkr).balance;
    tkr.marketOrderAndRevert(dex.getBest(), 10 ether, 30 ether, 10);
    TestEvents.check(
      TestUtils.hasOffer(dex, 5),
      "Dummy offer should still be in OB"
    );
    for (uint i = 1; i < 5; i++) {
      TestEvents.check(
        !TestUtils.hasOffer(dex, i),
        Display.append(
          "Failing offer ",
          Display.uint2str(i),
          " should have been removed from OB"
        )
>>>>>>> 4528ad51
      );
    }
    Display.logOfferBook(dex,5);
    TestEvents.eq(
<<<<<<< HEAD
      address(taker).balance,
=======
      address(tkr).balance, //actual
>>>>>>> 4528ad51
      tkrBalance + 4 * TestUtils.getProvision(dex, 100000),
      "Incorrect taker balance"
    );
  }
}<|MERGE_RESOLUTION|>--- conflicted
+++ resolved
@@ -23,16 +23,7 @@
     TestEvents.check(TestUtils.isEmptyOB(dex), "Offer book should be empty");
   }
 
-<<<<<<< HEAD
-  function runAndRevert(
-    Dex dex,
-    TestTaker taker,
-    TestToken aToken
-  ) external {
-    Display.logOfferBook(dex,5);
-=======
   function snipesAndRevert(Dex dex, TestTaker taker) external {
->>>>>>> 4528ad51
     uint tkrBalance = address(taker).balance;
     uint[] memory targetsOK = new uint[](10);
     uint[] memory targetsWrong = new uint[](10);
@@ -75,9 +66,7 @@
     for (uint i = 1; i < 5; i++) {
       TestEvents.check(
         !TestUtils.hasOffer(dex, i),
-<<<<<<< HEAD
-        "Failing offer should have been removed from OB"
-=======
+
         Display.append(
           "Failing offer ",
           Display.uint2str(i),
@@ -107,16 +96,11 @@
           Display.uint2str(i),
           " should have been removed from OB"
         )
->>>>>>> 4528ad51
       );
     }
     Display.logOfferBook(dex,5);
     TestEvents.eq(
-<<<<<<< HEAD
-      address(taker).balance,
-=======
       address(tkr).balance, //actual
->>>>>>> 4528ad51
       tkrBalance + 4 * TestUtils.getProvision(dex, 100000),
       "Incorrect taker balance"
     );
