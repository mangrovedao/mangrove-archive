// SPDX-License-Identifier: UNLICENSED
pragma solidity ^0.7.0;
pragma experimental ABIEncoderV2;
import "../Toolbox/TestUtils.sol";

library TestFailingMarketOrder {
  function moWithFailures(Dex dex, TestTaker taker) external {
    uint[2][] memory failures =
      taker.marketOrderWithFail({
        wants: 10 ether,
        gives: 30 ether,
        punishLength: 10,
        offerId: dex.getBest()
      });
    uint failedOffer = 1;
    for (uint i = 0; i < failures.length; i++) {
      TestEvents.eq(failures[i][0], failedOffer, "Incorrect failed offer Id");
      TestEvents.less(
        failures[i][1],
<<<<<<< HEAD
        100000 + dex.getConfigUint(DC.ConfigKey.gasbase),
=======
        100000 + dex.config().gasbase,
>>>>>>> a0c747c3
        "Incorrect Gas consummed"
      );
      failedOffer++;
    }
    TestEvents.check(TestUtils.isEmptyOB(dex), "Offer book should be empty");
  }

  function snipesAndRevert(Dex dex, TestTaker taker) external {
    uint tkrBalance = address(taker).balance;
    uint[2][] memory targetsOK = new uint[2][](5);
    uint[2][] memory targetsWrong = new uint[2][](5);

    uint cpt = 0;
    for (uint i = 5; i > 0; i--) {
      targetsOK[cpt] = [i, 0.5 ether];
      targetsWrong[cpt] = [cpt + 1, 0.5 ether];
      cpt++;
    }
    // if offers are not consumed in the order given by OB
    // no offer fails and the OB should be unchanged
    taker.snipesAndRevert(targetsWrong, 5);
    for (uint i = 1; i <= 5; i++) {
      TestEvents.check(
        TestUtils.hasOffer(dex, i),
        Display.append(
          "Offer ",
          Display.uint2str(i),
          " should have been kept in OB"
        )
      );
    }
    TestEvents.eq(
      address(taker).balance, //actual
      tkrBalance,
      "Incorrect taker balance"
    );

    // sniping offers in the OB order.
    taker.snipesAndRevert(targetsOK, 5);
    // Display.logOfferBook(dex,5);
    // check that dummy offer is still there:
    TestEvents.check(
      TestUtils.hasOffer(dex, 5),
      "Dummy offer should still be in OB"
    );
    for (uint i = 1; i < 5; i++) {
      TestEvents.check(
        !TestUtils.hasOffer(dex, i),
        Display.append(
          "Failing offer ",
          Display.uint2str(i),
          " should have been removed from OB"
        )
      );
    }
    TestEvents.eq(
      address(taker).balance, //actual
      tkrBalance + 4 * TestUtils.getProvision(dex, 100000),
      "Incorrect taker balance"
    );
  }

  function moAndRevert(Dex dex, TestTaker tkr) external {
    uint tkrBalance = address(tkr).balance;
    tkr.marketOrderAndRevert(dex.getBest(), 10 ether, 30 ether, 10);
    TestEvents.check(
      TestUtils.hasOffer(dex, 5),
      "Dummy offer should still be in OB"
    );
    for (uint i = 1; i < 5; i++) {
      TestEvents.check(
        !TestUtils.hasOffer(dex, i),
        Display.append(
          "Failing offer ",
          Display.uint2str(i),
          " should have been removed from OB"
        )
      );
    }
    TestEvents.eq(
      address(tkr).balance, //actual
      tkrBalance + 4 * TestUtils.getProvision(dex, 100000),
      "Incorrect taker balance"
    );
  }
}<|MERGE_RESOLUTION|>--- conflicted
+++ resolved
@@ -17,11 +17,7 @@
       TestEvents.eq(failures[i][0], failedOffer, "Incorrect failed offer Id");
       TestEvents.less(
         failures[i][1],
-<<<<<<< HEAD
-        100000 + dex.getConfigUint(DC.ConfigKey.gasbase),
-=======
         100000 + dex.config().gasbase,
->>>>>>> a0c747c3
         "Incorrect Gas consummed"
       );
       failedOffer++;
