// SPDX-License-Identifier: UNLICENSED
pragma solidity ^0.7.0;
import "../Toolbox/TestUtils.sol";

library TestCancelOffer {
  function run(
    TestUtils.Balances storage balances,
    mapping(uint => mapping(TestUtils.Info => uint)) storage offers,
    Dex dex,
    TestMaker wrongOwner,
    TestMaker maker,
    uint offerId,
    TestTaker, /* taker */
    TestToken base,
    TestToken quote
  ) external {
    try wrongOwner.cancelOffer(dex, offerId) {
      TestEvents.fail("Invalid authorization to cancel order");
    } catch Error(string memory reason) {
      TestEvents.eq(reason, "dex/cancelOffer/unauthorized", "Unexpected throw");
<<<<<<< HEAD
      try maker.cancelOffer(dex, offerId) returns (uint released) {
        require(maker.cancelOffer(dex, 0) == 0); // should be no-op
        TestEvents.eq(
          released,
          TestUtils.getProvision(
            dex,
            address(base),
            address(quote),
            offers[offerId][TestUtils.Info.gasreq]
          ),
          "Incorrect released amount"
        );
=======
      try maker.cancelOffer(dex, offerId) {
        maker.cancelOffer(dex, 0);
        uint provisioned =
          TestUtils.getProvision(dex, offers[offerId][TestUtils.Info.gasreq]);
>>>>>>> cb8b0109
        TestEvents.eq(
          dex.balanceOf(address(maker)),
          balances.makersBalanceWei[offerId] + provisioned,
          "Incorrect returned provision to maker"
        );
      } catch {
        TestEvents.fail("Cancel order failed unexpectedly");
      }
    }
  }
}<|MERGE_RESOLUTION|>--- conflicted
+++ resolved
@@ -18,25 +18,15 @@
       TestEvents.fail("Invalid authorization to cancel order");
     } catch Error(string memory reason) {
       TestEvents.eq(reason, "dex/cancelOffer/unauthorized", "Unexpected throw");
-<<<<<<< HEAD
-      try maker.cancelOffer(dex, offerId) returns (uint released) {
-        require(maker.cancelOffer(dex, 0) == 0); // should be no-op
-        TestEvents.eq(
-          released,
+      try maker.cancelOffer(dex, offerId) {
+        maker.cancelOffer(dex, 0);
+        uint provisioned =
           TestUtils.getProvision(
             dex,
             address(base),
             address(quote),
             offers[offerId][TestUtils.Info.gasreq]
-          ),
-          "Incorrect released amount"
-        );
-=======
-      try maker.cancelOffer(dex, offerId) {
-        maker.cancelOffer(dex, 0);
-        uint provisioned =
-          TestUtils.getProvision(dex, offers[offerId][TestUtils.Info.gasreq]);
->>>>>>> cb8b0109
+          );
         TestEvents.eq(
           dex.balanceOf(address(maker)),
           balances.makersBalanceWei[offerId] + provisioned,
