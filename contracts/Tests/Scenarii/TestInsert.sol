--- conflicted
+++ resolved
@@ -17,31 +17,19 @@
     offerOf[1] = makers.getMaker(1).newOffer({ // offer 1
       wants: 1 ether,
       gives: 0.5 ether,
-<<<<<<< HEAD
-      gasreq: 70000,
-=======
       gasreq: 50_000,
->>>>>>> ef437b2e
       pivotId: 0
     });
     offerOf[2] = makers.getMaker(2).newOffer({ // offer 2
       wants: 1 ether,
       gives: 0.8 ether,
-<<<<<<< HEAD
-      gasreq: 80000,
-=======
       gasreq: 80_000,
->>>>>>> ef437b2e
       pivotId: 1
     });
     offerOf[3] = makers.getMaker(3).newOffer({ // offer 3
       wants: 0.5 ether,
       gives: 1 ether,
-<<<<<<< HEAD
-      gasreq: 90000,
-=======
       gasreq: 90_000,
->>>>>>> ef437b2e
       pivotId: 72
     });
     offerOf[0] = makers.getMaker(0).newOffer({ //failer offer 4
